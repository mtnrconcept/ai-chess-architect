import { useCallback, useEffect, useMemo, useRef, useState } from 'react';
import { useLocation, useNavigate } from 'react-router-dom';
import { Button } from '@/components/ui/button';
import { Input } from '@/components/ui/input';
import { ArrowLeft, Bomb, Bot, Loader2, Menu, MessageSquareText, Rocket, RotateCcw, Send, Sparkles, Target, User, Volume2, VolumeX } from 'lucide-react';
import type { LucideIcon } from 'lucide-react';
import ChessBoard from '@/components/ChessBoard';
import { ChessEngine } from '@/lib/chessEngine';
import { GameState, Position, ChessPiece, ChessRule, PieceColor, ChessMove } from '@/types/chess';
import { allPresetRules } from '@/lib/presetRules';
import { Badge } from '@/components/ui/badge';
import { Select, SelectContent, SelectItem, SelectTrigger, SelectValue } from '@/components/ui/select';
import { analyzeRuleLogic } from '@/lib/ruleValidation';
import { getCategoryColor } from '@/lib/ruleCategories';
import { supabase } from '@/integrations/supabase/client';
import { getSupabaseFunctionErrorMessage } from '@/integrations/supabase/errors';
import { buildCoachFallbackMessage } from '@/lib/coachFallback';
import { useToast } from '@/hooks/use-toast';
import { cn } from '@/lib/utils';
import { CoachChatMessage, CoachChatResponse } from '@/types/coach';
import { TIME_CONTROL_SETTINGS, type TimeControlOption, isTimeControlOption } from '@/types/timeControl';
import { useSoundEffects, type SoundEffect } from '@/hooks/useSoundEffects';
import { getSpecialAbilityMetadata, normalizeSpecialAbilityParameters, type SpecialAbilityKey, type SpecialAbilityTrigger } from '@/lib/specialAbilities';
import { Drawer, DrawerClose, DrawerContent, DrawerHeader, DrawerTitle, DrawerTrigger } from '@/components/ui/drawer';
import { useAuth } from '@/contexts/AuthContext';
import {
  analyzeCompletedGame,
  deserializeBoardState,
  formatMoveNotation,
  serializeBoardState,
} from '@/lib/postGameAnalysis';
import { saveCompletedGame } from '@/lib/gameStorage';

const createChatMessageId = () => {
  if (typeof crypto !== 'undefined' && 'randomUUID' in crypto) {
    return crypto.randomUUID();
  }
  return Math.random().toString(36).slice(2);
};

const createWelcomeMessage = (): CoachChatMessage => ({
  id: createChatMessageId(),
  role: 'system',
  content: "Le coach conversationnel est prêt. Jouez un coup ou posez une question pour lancer l'analyse.",
  createdAt: new Date().toISOString(),
  trigger: 'initial',
});

const isCarnivorousPlantRule = (rule: ChessRule): boolean => {
  const id = rule.ruleId.toLowerCase();
  const name = rule.ruleName.toLowerCase();
  const normalizedId = id.replace(/[^a-z0-9]/g, '');
  const normalizedName = name.replace(/[^a-z0-9]/g, '');
  return (
    (normalizedId.includes('plante') && normalizedId.includes('carniv')) ||
    (normalizedName.includes('plante') && normalizedName.includes('carniv'))
  );
};

// --- constantes stables hors composant ---
const FILES = 'abcdefgh';

const AI_COLOR: PieceColor = 'black';
const HUMAN_COLOR: PieceColor = 'white';
const PIECE_WEIGHTS: Record<ChessPiece['type'], number> = {
  king: 20000,
  queen: 900,
  rook: 500,
  bishop: 330,
  knight: 320,
  pawn: 100
};

const AI_MOVE_DELAY_RANGES: Record<TimeControlOption, { min: number; max: number }> = {
  bullet: { min: 500, max: 3000 },
  blitz: { min: 2000, max: 5000 },
  long: { min: 1000, max: 10000 },
  untimed: { min: 1000, max: 10000 },
};

type AIDifficulty = 'novice' | 'standard' | 'expert';

const AI_DIFFICULTY_LEVELS: Record<
  AIDifficulty,
  { depth: number; label: string; description: string; selectionRange: number }
> = {
  novice: {
    depth: 1,
    label: 'Débutant',
    description: 'Vision limitée et choix parfois aventureux pour un entraînement détendu.',
    selectionRange: 3
  },
  standard: {
    depth: 2,
    label: 'Intermédiaire',
    description: 'Équilibre entre temps de réflexion et précision stratégique.',
    selectionRange: 2
  },
  expert: {
    depth: 3,
    label: 'Maître',
    description: 'Recherche profonde et coups optimisés pour un vrai défi.',
    selectionRange: 1
  }
};

const isAIDifficulty = (value: string): value is AIDifficulty => value in AI_DIFFICULTY_LEVELS;

type AiMoveResolver = (state: GameState) => { from: Position; to: Position } | null;

const CAPTURED_PIECE_SYMBOLS: Record<ChessPiece['type'], { white: string; black: string }> = {
  king: { white: '♔', black: '♚' },
  queen: { white: '♕', black: '♛' },
  rook: { white: '♖', black: '♜' },
  bishop: { white: '♗', black: '♝' },
  knight: { white: '♘', black: '♞' },
  pawn: { white: '♙', black: '♟' }
};

const ABILITY_ICON_MAP: Record<string, LucideIcon> = {
  bomb: Bomb,
  target: Target,
};

interface SpecialAbilityOption {
  id: string;
  ruleId: string;
  ruleName: string;
  ability: SpecialAbilityKey;
  label: string;
  description: string;
  icon: 'bomb' | 'target';
  trigger: SpecialAbilityTrigger;
  radius: number;
  countdown: number;
  damage: number;
  animation: string;
  sound: string;
  buttonLabel?: string;
}

const Play = () => {
  const navigate = useNavigate();
  const location = useLocation();
  const { user } = useAuth();

  const locationState = location.state as {
    customRules?: ChessRule[];
    presetRuleIds?: string[];
    opponentType?: 'ai' | 'player' | 'local';
    lobbyId?: string;
    role?: 'creator' | 'opponent';
    lobbyName?: string;
    opponentName?: string;
    playerName?: string;
    timeControl?: TimeControlOption;
    playerElo?: number;
    opponentElo?: number;
  } | undefined;

  const opponentType = locationState?.opponentType === 'player'
    ? 'player'
    : locationState?.opponentType === 'local'
      ? 'local'
      : 'ai';
  const lobbyId = typeof locationState?.lobbyId === 'string' ? locationState.lobbyId : undefined;
  const lobbyRole = locationState?.role === 'creator' || locationState?.role === 'opponent' ? locationState.role : undefined;
  const lobbyName = typeof locationState?.lobbyName === 'string' ? locationState.lobbyName : undefined;
  const opponentName = typeof locationState?.opponentName === 'string' ? locationState.opponentName : undefined;
  const playerName = typeof locationState?.playerName === 'string' ? locationState.playerName : undefined;

  const playerDisplayName = playerName ?? 'Vous';
  const opponentDisplayName = opponentName
    ?? (opponentType === 'ai' ? 'Cyber IA' : opponentType === 'local' ? 'Joueur local' : 'Adversaire inconnu');

  const playerElo = typeof locationState?.playerElo === 'number' ? locationState.playerElo : 1500;
  const opponentElo = typeof locationState?.opponentElo === 'number'
    ? locationState.opponentElo
    : opponentType === 'ai'
      ? 1800
      : 1500;

  const timeControl: TimeControlOption = isTimeControlOption(locationState?.timeControl)
    ? locationState.timeControl
    : 'untimed';
  const timeControlSettings = TIME_CONTROL_SETTINGS[timeControl];
  const initialTimeSeconds = timeControlSettings.initialSeconds;

  const { toast } = useToast();

  const rawCustomRules = useMemo(() => {
    const custom = locationState?.customRules;
    return Array.isArray(custom) ? (custom as ChessRule[]) : ([] as ChessRule[]);
  }, [locationState]);

  const initialPresetRuleIds = useMemo(() => {
    const preset = locationState?.presetRuleIds;
    if (!Array.isArray(preset)) return [] as string[];
    return preset.filter((ruleId): ruleId is string => typeof ruleId === 'string' && ruleId.length > 0);
  }, [locationState]);

  const analyzedCustomRules = useMemo(() => rawCustomRules.map(rule => analyzeRuleLogic(rule).rule), [rawCustomRules]);

  const [customRules, setCustomRules] = useState<ChessRule[]>(analyzedCustomRules);
  const activePresetRule = useMemo(() => {
    if (initialPresetRuleIds.length === 0) return null;
    const [firstRuleId] = initialPresetRuleIds;
    return allPresetRules.find(rule => rule.ruleId === firstRuleId) ?? null;
  }, [initialPresetRuleIds]);
  const appliedPresetRuleIds = useMemo(() => new Set(initialPresetRuleIds), [initialPresetRuleIds]);

  const [aiDifficulty, setAiDifficulty] = useState<AIDifficulty>(() => {
    if (typeof window !== 'undefined') {
      const stored = window.localStorage.getItem('ai-difficulty');
      if (stored && isAIDifficulty(stored)) {
        return stored;
      }
    }
    return 'standard';
  });

  const aiDifficultyMeta = AI_DIFFICULTY_LEVELS[aiDifficulty];
  const aiSearchDepth = Math.max(1, aiDifficultyMeta.depth);

  const [isDesktop, setIsDesktop] = useState(() => {
    if (typeof window !== 'undefined') {
      return window.innerWidth >= 1024;
    }
    return false;
  });
  const [isMobileMenuOpen, setIsMobileMenuOpen] = useState(false);
  const [soundEnabled, setSoundEnabled] = useState(true);
  const [coachEnabled, setCoachEnabled] = useState(true);
  const [pendingAbility, setPendingAbility] = useState<SpecialAbilityOption | null>(null);

  useEffect(() => {
    if (typeof window === 'undefined') return;

    const handleResize = () => {
      setIsDesktop(window.innerWidth >= 1024);
    };

    window.addEventListener('resize', handleResize);
    return () => {
      window.removeEventListener('resize', handleResize);
    };
  }, []);

  const selectionTimestampRef = useRef<number | null>(null);
  const gameSavedRef = useRef(false);
  const gameStartTimeRef = useRef<number>(Date.now());

  const [gameState, setGameState] = useState<GameState>(() => {
    const initialBoard = ChessEngine.initializeBoard();
    return {
      board: initialBoard,
      currentPlayer: 'white',
      turnNumber: 1,
      movesThisTurn: 0,
      selectedPiece: null,
      validMoves: [],
      gameStatus: 'active',
      capturedPieces: [],
      moveHistory: [],
      activeRules: [],
      extraMoves: 0,
      pendingExtraMoves: { white: 0, black: 0 },
      freezeEffects: [],
      freezeUsage: { white: false, black: false },
      positionHistory: { [ChessEngine.getBoardSignature(initialBoard)]: 1 },
      pendingTransformations: { white: false, black: false },
      lastMoveByColor: {},
      replayOpportunities: {},
      vipTokens: { white: 0, black: 0 },
      forcedMirrorResponse: null,
      secretSetupApplied: false,
      blindOpeningRevealed: { white: false, black: false },
      specialAttacks: [],
      visualEffects: [],
    };
  });
  const initialBoardSnapshotRef = useRef(serializeBoardState(gameState.board));
  const [timeRemaining, setTimeRemaining] = useState(() => ({
    white: initialTimeSeconds,
    black: initialTimeSeconds,
  }));

  const capturedPiecesByColor = useMemo(() => {
    const grouped: Record<PieceColor, ChessPiece[]> = { white: [], black: [] };
    for (const piece of gameState.capturedPieces) {
      grouped[piece.color].push(piece);
    }

    return {
      white: [...grouped.white].sort((a, b) => PIECE_WEIGHTS[b.type] - PIECE_WEIGHTS[a.type]),
      black: [...grouped.black].sort((a, b) => PIECE_WEIGHTS[b.type] - PIECE_WEIGHTS[a.type])
    };
  }, [gameState.capturedPieces]);

  const specialAbilities = useMemo<SpecialAbilityOption[]>(() => {
    const options: SpecialAbilityOption[] = [];
    const seen = new Set<string>();

    gameState.activeRules.forEach(rule => {
      rule.effects.forEach((effect, index) => {
        if (effect.action !== 'addAbility' || typeof effect.parameters?.ability !== 'string') {
          return;
        }

        const normalized = normalizeSpecialAbilityParameters(
          effect.parameters.ability,
          effect.parameters as Record<string, unknown> | undefined,
        );
        const metadata = getSpecialAbilityMetadata(effect.parameters.ability);

        if (!normalized || !metadata) {
          return;
        }

        const id = `${rule.ruleId}-${normalized.ability}-${index}`;
        if (seen.has(id)) {
          return;
        }
        seen.add(id);

        options.push({
          id,
          ruleId: rule.ruleId,
          ruleName: rule.ruleName,
          ability: normalized.ability,
          label: metadata.label,
          description: metadata.description,
          icon: metadata.icon,
          trigger: normalized.trigger,
          radius: normalized.radius,
          countdown: normalized.countdown,
          damage: normalized.damage,
          animation: normalized.animation,
          sound: normalized.sound,
          buttonLabel: metadata.buttonLabel,
        });
      });
    });

    return options;
  }, [gameState.activeRules]);

  const handleSpecialAction = useCallback((ability: SpecialAbilityOption) => {
    setPendingAbility(prev => {
      if (prev?.id === ability.id) {
        toast({
          title: 'Sélection annulée',
          description: `La capacité ${ability.label} est désactivée.`,
        });
        return null;
      }

      const countdownInfo = ability.trigger === 'countdown'
        ? `Détonation dans ${ability.countdown} tour${ability.countdown > 1 ? 's' : ''}.`
        : 'Explosion au contact d\'un adversaire.';

<<<<<<< HEAD
    const title = specialAbilityLabel ? `${specialAbilityLabel} déclenchée` : 'Attaque spéciale déclenchée';
    const description = specialAbilityLabel
      ? `La capacité « ${specialAbilityLabel} » issue de la règle ${specialAbility.ruleName} est activée.`
      : `La règle ${specialAbility.ruleName} propose une action spéciale.`;
=======
      toast({
        title: `${ability.label} prête`,
        description: `${ability.description} ${countdownInfo}`,
      });
>>>>>>> de7f4743

      return ability;
    });
  }, [toast]);

  useEffect(() => {
    if (pendingAbility && !specialAbilities.some(ability => ability.id === pendingAbility.id)) {
      setPendingAbility(null);
    }
  }, [pendingAbility, specialAbilities]);

  const whiteCapturedPieces = capturedPiecesByColor.black;
  const blackCapturedPieces = capturedPiecesByColor.white;

  const [coachMessages, setCoachMessages] = useState<CoachChatMessage[]>(() => [createWelcomeMessage()]);
  const [coachLoading, setCoachLoading] = useState(false);
  const [coachError, setCoachError] = useState<string | null>(null);
  const [chatInput, setChatInput] = useState('');

  useEffect(() => {
    if (gameState.moveHistory.length === 0) {
      initialBoardSnapshotRef.current = serializeBoardState(gameState.board);
      gameStartTimeRef.current = Date.now();
      gameSavedRef.current = false;
    }
  }, [gameState.board, gameState.moveHistory.length]);

  // --- refs utilitaires ---
  const latestGameStateRef = useRef<GameState>(gameState);
  const lastDiscussedMoveRef = useRef<number | null>(null);
  const inFlightRef = useRef<AbortController | null>(null);
  const initialAnalysisRef = useRef(false);
  const mountedRef = useRef(true);
  const aiMoveTimeoutRef = useRef<number | null>(null);
  const findBestAIMoveRef = useRef<AiMoveResolver | null>(null);
  const coachMessagesRef = useRef<CoachChatMessage[]>(coachMessages);
  const chatContainerRef = useRef<HTMLDivElement | null>(null);
  const lastTickRef = useRef<number | null>(null);
  const activePlayerRef = useRef<PieceColor>(gameState.currentPlayer);
  const timeWarningPlayedRef = useRef<Record<PieceColor, boolean>>({ white: false, black: false });
  const timeExpiredHandledRef = useRef<Record<PieceColor, boolean>>({ white: false, black: false });
  const countdownAudioRef = useRef<Record<string, number>>({});
  const pendingVisualEffectsTimeoutsRef = useRef<Record<string, number>>({});
  const seenVisualEffectsRef = useRef<Set<string>>(new Set());

  const { playSound } = useSoundEffects();

  useEffect(() => {
    coachMessagesRef.current = coachMessages;
  }, [coachMessages]);

  useEffect(() => {
    if (timeControl === 'untimed') {
      lastTickRef.current = null;
      return;
    }
    if (!['active', 'check'].includes(gameState.gameStatus)) {
      lastTickRef.current = null;
    }
  }, [gameState.gameStatus, timeControl]);

  useEffect(() => {
    if (timeControl === 'untimed') return;
    if (!['active', 'check'].includes(gameState.gameStatus)) return;
    lastTickRef.current = typeof performance !== 'undefined' ? performance.now() : Date.now();
  }, [gameState.currentPlayer, gameState.gameStatus, timeControl]);

  useEffect(() => {
    if (timeControl === 'untimed') {
      return;
    }
    if (!['active', 'check'].includes(gameState.gameStatus)) {
      return;
    }

    if (lastTickRef.current === null) {
      lastTickRef.current = typeof performance !== 'undefined' ? performance.now() : Date.now();
    }

    const interval = window.setInterval(() => {
      const lastTick = lastTickRef.current;
      if (lastTick === null) return;
      const now = typeof performance !== 'undefined' ? performance.now() : Date.now();
      const elapsedSeconds = (now - lastTick) / 1000;
      lastTickRef.current = now;

      setTimeRemaining(prev => {
        const activeColor = activePlayerRef.current;
        const currentValue = prev[activeColor];
        if (currentValue <= 0) {
          return prev;
        }

        const nextValue = Math.max(0, currentValue - elapsedSeconds);
        if (nextValue === currentValue) {
          return prev;
        }

        return { ...prev, [activeColor]: nextValue };
      });
    }, 200);

    return () => {
      window.clearInterval(interval);
    };
  }, [gameState.gameStatus, timeControl]);

  useEffect(() => {
    if (typeof window !== 'undefined') {
      window.localStorage.setItem('ai-difficulty', aiDifficulty);
    }
  }, [aiDifficulty]);

  useEffect(() => { latestGameStateRef.current = gameState; }, [gameState]);
  useEffect(() => {
    activePlayerRef.current = gameState.currentPlayer;
  }, [gameState.currentPlayer]);

  useEffect(() => {
    const interval = window.setInterval(() => {
      const detonated: GameState['specialAttacks'] = [];

      setGameState(prev => {
        if (!prev.specialAttacks.some(attack => attack.trigger === 'countdown')) {
          return prev;
        }

        let changed = false;
        const updatedAttacks: GameState['specialAttacks'] = [];
        let visualEffects = prev.visualEffects;
        const eventsSet = new Set(prev.events ?? []);

        prev.specialAttacks.forEach(attack => {
          if (attack.trigger !== 'countdown') {
            updatedAttacks.push(attack);
            return;
          }

          if (attack.remaining > 1) {
            changed = true;
            updatedAttacks.push({ ...attack, remaining: attack.remaining - 1 });
            return;
          }

          changed = true;
          detonated.push(attack);
          visualEffects = [
            ...visualEffects,
            {
              id: `${attack.id}-explosion-${Date.now()}`,
              type: 'explosion',
              position: attack.position,
              radius: attack.radius,
              animation: attack.animation,
              durationMs: 900,
              startedAt: Date.now(),
              ability: attack.ability,
              ruleName: attack.ruleName,
              notify: false,
            },
          ];
          const abilitySound = attack.sound as SoundEffect;
          eventsSet.add(abilitySound);
        });

        if (!changed) {
          return prev;
        }

        return {
          ...prev,
          specialAttacks: updatedAttacks,
          visualEffects,
          events: Array.from(eventsSet),
        };
      });

      if (detonated.length > 0) {
        detonated.forEach(attack => {
          const metadata = getSpecialAbilityMetadata(attack.ability);
          const coordinate = `${FILES[attack.position.col]}${8 - attack.position.row}`;
          toast({
            title: `${metadata?.label ?? 'Explosion'} déclenchée`,
            description: `La charge posée sur ${coordinate} s'est déclenchée.`,
          });
          delete countdownAudioRef.current[attack.id];
        });
      }
    }, 1000);

    return () => {
      window.clearInterval(interval);
    };
  }, [toast]);

  useEffect(() => {
    const store = countdownAudioRef.current;
    const activeIds = new Set(gameState.specialAttacks.map(attack => attack.id));

    Object.keys(store).forEach(id => {
      if (!activeIds.has(id)) {
        delete store[id];
      }
    });

    gameState.specialAttacks.forEach(attack => {
      if (attack.trigger !== 'countdown') {
        delete store[attack.id];
        return;
      }

      if (attack.remaining <= 0) {
        delete store[attack.id];
        return;
      }

      if (attack.remaining <= 3) {
        if (store[attack.id] !== attack.remaining) {
          store[attack.id] = attack.remaining;
          if (soundEnabled) {
            void playSound('countdown');
          }
        }
      } else {
        store[attack.id] = attack.remaining;
      }
    });
  }, [gameState.specialAttacks, playSound, soundEnabled]);

  useEffect(() => {
    const timeouts = pendingVisualEffectsTimeoutsRef.current;
    const activeIds = new Set(gameState.visualEffects.map(effect => effect.id));

    Object.entries(timeouts).forEach(([id, handle]) => {
      if (!activeIds.has(id)) {
        window.clearTimeout(handle);
        delete timeouts[id];
      }
    });

    gameState.visualEffects.forEach(effect => {
      if (timeouts[effect.id]) return;
      const timeout = window.setTimeout(() => {
        setGameState(prev => ({
          ...prev,
          visualEffects: prev.visualEffects.filter(item => item.id !== effect.id),
        }));
        delete timeouts[effect.id];
      }, effect.durationMs ?? 900);
      timeouts[effect.id] = timeout;
    });
  }, [gameState.visualEffects]);

  useEffect(() => {
    const seen = seenVisualEffectsRef.current;
    const activeIds = new Set(gameState.visualEffects.map(effect => effect.id));

    Array.from(seen).forEach(id => {
      if (!activeIds.has(id)) {
        seen.delete(id);
      }
    });

    gameState.visualEffects.forEach(effect => {
      if (seen.has(effect.id)) return;
      seen.add(effect.id);
      if (effect.notify && effect.ability) {
        const metadata = getSpecialAbilityMetadata(effect.ability);
        const coordinate = `${FILES[effect.position.col]}${8 - effect.position.row}`;
        toast({
          title: `${metadata?.label ?? 'Explosion'} déclenchée`,
          description: effect.ruleName
            ? `${effect.ruleName} a explosé sur ${coordinate}.`
            : `Une explosion s'est produite sur ${coordinate}.`,
        });
      }
    });
  }, [gameState.visualEffects, toast]);

  useEffect(() => () => {
    Object.values(pendingVisualEffectsTimeoutsRef.current).forEach(handle => {
      window.clearTimeout(handle);
    });
    pendingVisualEffectsTimeoutsRef.current = {};
  }, []);
  useEffect(() => {
    setTimeRemaining({ white: initialTimeSeconds, black: initialTimeSeconds });
    lastTickRef.current = null;
  }, [initialTimeSeconds]);
  useEffect(() => {
    timeWarningPlayedRef.current = { white: false, black: false };
    timeExpiredHandledRef.current = { white: false, black: false };
  }, [initialTimeSeconds, timeControl]);
  useEffect(() => () => {
    mountedRef.current = false;
    inFlightRef.current?.abort();
    if (aiMoveTimeoutRef.current) {
      clearTimeout(aiMoveTimeoutRef.current);
      aiMoveTimeoutRef.current = null;
    }
  }, []);

  // --- sérialisation pour l'IA ---
  const serializeBoardForAi = useCallback((board: (ChessPiece | null)[][]) => (
    board
      .map(row =>
        row
          .map(piece => {
            if (!piece) return '.';
            const symbolMap: Record<PieceColor, Record<ChessPiece['type'], string>> = {
              white: { king: 'K', queen: 'Q', rook: 'R', bishop: 'B', knight: 'N', pawn: 'P' },
              black: { king: 'k', queen: 'q', rook: 'r', bishop: 'b', knight: 'n', pawn: 'p' }
            };
            return symbolMap[piece.color][piece.type];
          })
          .join('')
      )
      .join(' / ')
  ), []);

  const positionToNotation = useCallback((position: Position) => {
    const file = FILES[position.col] ?? '?';
    const rank = 8 - position.row;
    return `${file}${rank}`;
  }, []);

  const formatClock = useCallback((seconds: number) => {
    if (timeControl === 'untimed') {
      return '∞';
    }

    const safeSeconds = Math.max(0, seconds);
    const minutes = Math.floor(safeSeconds / 60);
    const remainingSeconds = Math.floor(safeSeconds % 60);

    if (safeSeconds < 60) {
      const tenths = Math.floor((safeSeconds - Math.floor(safeSeconds)) * 10);
      return `${minutes}:${remainingSeconds.toString().padStart(2, '0')}.${tenths}`;
    }

    return `${minutes}:${remainingSeconds.toString().padStart(2, '0')}`;
  }, [timeControl]);

  // NOTE: capture au bon endroit (e2xe4), promotion après (=Q)
  const formatMoveForAi = useCallback((move: ChessMove) => {
    const sep = move.captured ? 'x' : '-';
    const promo = move.promotion ? `=${String(move.promotion).toUpperCase()}` : '';
    const special = move.isCastling ? ' (roque)' : move.isEnPassant ? ' (prise en passant)' : '';
    return `${positionToNotation(move.from)}${sep}${positionToNotation(move.to)}${promo}${special}`;
  }, [positionToNotation]);

  const requestCoachUpdate = useCallback(
    async (trigger: 'initial' | 'auto' | 'manual', userMessage: string) => {
      if (!coachEnabled) return;

      inFlightRef.current?.abort();
      const ac = new AbortController();
      inFlightRef.current = ac;

      const currentState = latestGameStateRef.current;
      const board = serializeBoardForAi(currentState.board);
      const moveHistory = currentState.moveHistory.map(formatMoveForAi);
      const activeRules = currentState.activeRules.map(rule => `${rule.ruleName}: ${rule.description}`);
      const moveCount = currentState.moveHistory.length;

      const history = coachMessagesRef.current
        .filter(message => message.role !== 'system')
        .slice(-8)
        .map(message => ({
          role: message.role === 'coach' ? 'assistant' : 'user',
          content: message.content,
        }));

      setCoachLoading(true);
      setCoachError(null);

      try {
        const { data, error } = await supabase.functions.invoke<CoachChatResponse>('chess-insights', {
          body: {
            board,
            moveHistory,
            currentPlayer: currentState.currentPlayer,
            turnNumber: currentState.turnNumber,
            gameStatus: currentState.gameStatus,
            activeRules,
            trigger,
            userMessage,
            history,
          },
          signal: ac.signal,
        });

        if (ac.signal.aborted) return;

        if (error) throw new Error(error.message ?? 'Erreur lors de la réponse du coach');

        const content = data?.message?.trim();
        if (!content) throw new Error('Réponse vide du coach');

        if (!mountedRef.current) return;

        const coachMessage: CoachChatMessage = {
          id: createChatMessageId(),
          role: 'coach',
          content,
          createdAt: new Date().toISOString(),
          trigger,
        };

        setCoachMessages(prev => [...prev, coachMessage]);
        lastDiscussedMoveRef.current = moveCount;
        setCoachError(null);
      } catch (err) {
        if (ac.signal.aborted) return;
        const message = getSupabaseFunctionErrorMessage(err, 'Le coach IA est indisponible pour le moment');
        if (!mountedRef.current) return;
        setCoachError(message);
        toast({ title: 'Coach IA indisponible', description: message, variant: 'destructive' });

        const fallbackContent = buildCoachFallbackMessage({
          board,
          moveHistory,
          currentPlayer: currentState.currentPlayer,
          turnNumber: currentState.turnNumber,
          gameStatus: currentState.gameStatus,
          trigger,
          reason: message,
        });

        const coachMessage: CoachChatMessage = {
          id: createChatMessageId(),
          role: 'coach',
          content: fallbackContent,
          createdAt: new Date().toISOString(),
          trigger,
        };

        setCoachMessages(prev => [...prev, coachMessage]);
        lastDiscussedMoveRef.current = moveCount;
      } finally {
        if (mountedRef.current) {
          setCoachLoading(false);
        }
      }
    },
    [coachEnabled, formatMoveForAi, serializeBoardForAi, toast]
  );

  useEffect(() => {
    const container = chatContainerRef.current;
    if (container && coachMessages.length > 0) {
      // Scroll vers le bas pour afficher les deux derniers messages
      requestAnimationFrame(() => {
        container.scrollTop = container.scrollHeight;
      });
    }
  }, [coachMessages]);

  useEffect(() => {
    if (!coachEnabled) {
      inFlightRef.current?.abort();
      setCoachLoading(false);
      setCoachError(null);
      initialAnalysisRef.current = false;
    }
  }, [coachEnabled]);

  const handleManualRefresh = useCallback(() => {
    if (!coachEnabled) {
      toast({ title: 'Coach IA désactivé', description: 'Activez le coach pour relancer une analyse.' });
      return;
    }

    requestCoachUpdate(
      'manual',
      "Peux-tu analyser la position actuelle et me rappeler le plan prioritaire ?"
    );
  }, [coachEnabled, requestCoachUpdate, toast]);

  const handleSendChatMessage = useCallback(() => {
    const trimmed = chatInput.trim();
    if (!trimmed) return;

    const newMessage: CoachChatMessage = {
      id: createChatMessageId(),
      role: 'player',
      content: trimmed,
      createdAt: new Date().toISOString(),
      trigger: 'manual',
    };

    if (!coachEnabled) {
      toast({ title: 'Coach IA désactivé', description: 'Réactivez le coach pour envoyer un message.' });
      return;
    }

    setCoachMessages(prev => [...prev, newMessage]);
    setChatInput('');
    requestCoachUpdate('manual', trimmed);
  }, [chatInput, coachEnabled, requestCoachUpdate, toast]);

  // déclenchement initial + auto sur nouveaux coups
  useEffect(() => {
    if (!coachEnabled) return;

    if (!initialAnalysisRef.current) {
      initialAnalysisRef.current = true;
      requestCoachUpdate(
        'initial',
        "Analyse la position actuelle, décris les coups joués et donne des conseils pour le camp au trait."
      );
      return;
    }

    const len = gameState.moveHistory.length;
    if (len !== lastDiscussedMoveRef.current) {
      const state = latestGameStateRef.current;
      const lastMove = state.moveHistory[state.moveHistory.length - 1];
      const autoPrompt = lastMove
        ? `Nous venons de jouer ${formatMoveForAi(lastMove)}. Analyse la position et propose un plan pour ${state.currentPlayer}.`
        : "Analyse la position actuelle et propose un plan.";
      requestCoachUpdate('auto', autoPrompt);
    }
  }, [coachEnabled, gameState.moveHistory.length, formatMoveForAi, requestCoachUpdate]);

  useEffect(() => { setCustomRules(analyzedCustomRules); }, [analyzedCustomRules]);

  useEffect(() => {
    const activeCustomRules = customRules.map(rule => ({ ...rule, isActive: true }));
    const activePresetRules = allPresetRules
      .filter(rule => appliedPresetRuleIds.has(rule.ruleId))
      .map(rule => ({ ...rule, isActive: true }));

    const secretSetupEnabled = activePresetRules.some(rule => rule.ruleId === 'preset_vip_magnus_01');

    setGameState(prev => {
      let nextBoard = prev.board;
      let secretApplied = prev.secretSetupApplied;
      let blindOpeningRevealed = prev.blindOpeningRevealed ?? { white: false, black: false };

      if (secretSetupEnabled && !secretApplied && prev.moveHistory.length === 0) {
        nextBoard = ChessEngine.applySecretSetup(prev.board);
        secretApplied = true;
        blindOpeningRevealed = { white: false, black: false };
      }

      if (!secretSetupEnabled) {
        blindOpeningRevealed = { white: true, black: true };
        nextBoard = prev.board.map(row => row.map(piece => (piece ? { ...piece, isHidden: false } : null)));
      }

      const positionHistory = { ...prev.positionHistory };
      const signature = ChessEngine.getBoardSignature(nextBoard);
      if (!positionHistory[signature]) positionHistory[signature] = 1;

      return {
        ...prev,
        board: nextBoard,
        activeRules: [...activeCustomRules, ...activePresetRules],
        secretSetupApplied: secretApplied,
        positionHistory,
        blindOpeningRevealed
      };
    });
  }, [customRules, appliedPresetRuleIds]);

  const respawnPawn = useCallback((board: (ChessPiece | null)[][], color: PieceColor): boolean => {
    const startRow = color === 'white' ? 6 : 1;
    for (let col = 0; col < 8; col++) {
      if (!board[startRow][col]) {
        board[startRow][col] = {
          type: 'pawn',
          color,
          position: { row: startRow, col },
          hasMoved: false,
          isHidden: false
        } as ChessPiece;
        return true;
      }
    }
    return false;
  }, []);

  const applyMoveToState = useCallback((state: GameState, selectedPiece: ChessPiece, destination: Position, selectionDuration: number | null): GameState => {
    const activeRuleIds = new Set(state.activeRules.filter(rule => rule.isActive).map(rule => rule.ruleId));
    const hasRule = (ruleId: string) => activeRuleIds.has(ruleId);

    const move = ChessEngine.createMove(state.board, selectedPiece, destination, state);
<<<<<<< HEAD
    move.timestamp = new Date().toISOString();
    move.durationMs = typeof selectionDuration === 'number' ? selectionDuration : null;
    const events: string[] = [];
=======
    const events: SoundEffect[] = [];
    let updatedSpecialAttacks = state.specialAttacks.map(attack => ({ ...attack }));
    let updatedVisualEffects = [...state.visualEffects];
>>>>>>> de7f4743

    let pendingTransformations = { ...state.pendingTransformations };
    if (hasRule('preset_vip_magnus_06') && pendingTransformations[state.currentPlayer] && selectedPiece.type === 'pawn') {
      move.promotion = move.promotion ?? 'knight';
      pendingTransformations = { ...pendingTransformations, [state.currentPlayer]: false };
    }

    const newBoard = ChessEngine.executeMove(state.board, move, state);

    if (updatedSpecialAttacks.length > 0) {
      const remainingAttacks: typeof updatedSpecialAttacks = [];
      const triggeredSounds = new Set<SoundEffect>();

      updatedSpecialAttacks.forEach(attack => {
        if (
          attack.trigger === 'contact' &&
          attack.owner !== state.currentPlayer &&
          attack.position.row === move.to.row &&
          attack.position.col === move.to.col
        ) {
          triggeredSounds.add(attack.sound as SoundEffect);
          updatedVisualEffects = [
            ...updatedVisualEffects,
            {
              id: `${attack.id}-contact-${Date.now()}`,
              type: 'explosion',
              position: attack.position,
              radius: attack.radius,
              animation: attack.animation,
              durationMs: 900,
              startedAt: Date.now(),
              ability: attack.ability,
              ruleName: attack.ruleName,
              notify: true,
            },
          ];
        } else {
          remainingAttacks.push(attack);
        }
      });

      updatedSpecialAttacks = remainingAttacks;
      if (triggeredSounds.size > 0) {
        triggeredSounds.forEach(sound => {
          if (!events.includes(sound)) {
            events.push(sound);
          }
        });
      }
    }

    const carnivorousPlantActive = state.activeRules.some(rule => rule.isActive && isCarnivorousPlantRule(rule));
    const plantCapturedPieces: ChessPiece[] = [];

    if (carnivorousPlantActive) {
      const movedPieceAfterMove = ChessEngine.getPieceAt(newBoard, move.to);

      if (
        selectedPiece.type === 'pawn' &&
        movedPieceAfterMove &&
        movedPieceAfterMove.color === state.currentPlayer &&
        !movedPieceAfterMove.specialState?.carnivorousPlant?.active
      ) {
        const targetRow = movedPieceAfterMove.color === 'white' ? 1 : 6;
        if (movedPieceAfterMove.position.row === targetRow) {
          const transformedPiece: ChessPiece = {
            ...movedPieceAfterMove,
            specialState: {
              ...(movedPieceAfterMove.specialState ?? {}),
              carnivorousPlant: {
                active: true,
                transformedAtTurn: state.turnNumber + 1,
              },
            },
          };
          newBoard[targetRow][movedPieceAfterMove.position.col] = transformedPiece;
        }
      }

      const survivorAfterPlantCheck = ChessEngine.getPieceAt(newBoard, move.to);
      if (survivorAfterPlantCheck) {
        const hostilePlants: ChessPiece[] = [];
        for (let row = 0; row < 8; row++) {
          for (let col = 0; col < 8; col++) {
            const candidate = newBoard[row][col];
            if (candidate?.specialState?.carnivorousPlant?.active) {
              hostilePlants.push(candidate);
            }
          }
        }

        for (const plant of hostilePlants) {
          if (plant.color === survivorAfterPlantCheck.color) continue;
          const dRow = Math.abs(plant.position.row - survivorAfterPlantCheck.position.row);
          const dCol = Math.abs(plant.position.col - survivorAfterPlantCheck.position.col);
          if ((dRow !== 0 || dCol !== 0) && dRow <= 1 && dCol <= 1) {
            const victim: ChessPiece = { ...survivorAfterPlantCheck };
            plantCapturedPieces.push(victim);
            newBoard[survivorAfterPlantCheck.position.row][survivorAfterPlantCheck.position.col] = null;
            if (!move.specialCaptures) {
              move.specialCaptures = [];
            }
            move.specialCaptures.push({
              type: 'carnivorousPlant',
              by: { ...plant.position },
              piece: victim,
            });
            break;
          }
        }
      }
    }

    const updatedHistory = [...state.moveHistory, move];
    let updatedCaptured = [...state.capturedPieces];
    if (move.captured) {
      updatedCaptured = [...updatedCaptured, move.captured];
    }
    if (plantCapturedPieces.length > 0) {
      updatedCaptured = [...updatedCaptured, ...plantCapturedPieces];
    }

    const survivingPieceAfterMove = ChessEngine.getPieceAt(newBoard, move.to);

    let forcedMirror = state.forcedMirrorResponse;
    if (forcedMirror && forcedMirror.color === state.currentPlayer && selectedPiece.type === 'pawn' && selectedPiece.position.col === forcedMirror.file) {
      forcedMirror = null;
    }

    const opponentColor: PieceColor = state.currentPlayer === 'white' ? 'black' : 'white';

    if (hasRule('preset_vip_magnus_02') && selectedPiece.type === 'pawn') {
      const mirrorFile = 7 - move.to.col;
      const opponentHasPawn = newBoard.some(row =>
        row.some(piece => piece && piece.type === 'pawn' && piece.color === opponentColor && piece.position.col === mirrorFile)
      );
      if (opponentHasPawn) {
        forcedMirror = { color: opponentColor, file: mirrorFile };
      } else if (forcedMirror && forcedMirror.color === opponentColor) {
        forcedMirror = null;
      }
    }

    let pendingExtraMoves = { ...state.pendingExtraMoves };
    if (hasRule('preset_vip_magnus_03') && move.captured) {
      pendingExtraMoves = { ...pendingExtraMoves, [opponentColor]: (pendingExtraMoves[opponentColor] ?? 0) + 1 };
    }

    let freezeEffects = state.freezeEffects
      .map(effect => ({ ...effect }))
      .filter(effect => {
        const target = ChessEngine.getPieceAt(newBoard, effect.position);
        return target && target.color === effect.color && effect.remainingTurns > 0;
      });

    const freezeUsage = { ...state.freezeUsage };

    if (hasRule('preset_vip_magnus_09') && !freezeUsage[state.currentPlayer]) {
      const attackSquares = ChessEngine.getAttackSquares(newBoard, move.piece);
      const frozenTarget = attackSquares.map(pos => ChessEngine.getPieceAt(newBoard, pos)).find(piece => piece && piece.color === opponentColor);
      if (frozenTarget) {
        freezeEffects = [...freezeEffects, { color: opponentColor, position: { ...frozenTarget.position }, remainingTurns: 2 }];
        freezeUsage[state.currentPlayer] = true;
      }
    }

    let replayOpportunities = { ...state.replayOpportunities };
    if (replayOpportunities[state.currentPlayer]) {
      replayOpportunities = { ...replayOpportunities };
      delete replayOpportunities[state.currentPlayer];
    }

    let vipTokens = { ...state.vipTokens };

    if (hasRule('preset_vip_magnus_10') && move.captured?.type === 'pawn') {
      if (vipTokens[move.captured.color]) {
        const used = respawnPawn(newBoard, move.captured.color);
        if (used) vipTokens = { ...vipTokens, [move.captured.color]: vipTokens[move.captured.color] - 1 };
      }
    }

    const positionHistory = { ...state.positionHistory };
    const signature = ChessEngine.getBoardSignature(newBoard);
    positionHistory[signature] = (positionHistory[signature] ?? 0) + 1;

    if (hasRule('preset_vip_magnus_06') && positionHistory[signature] >= 3) {
      pendingTransformations = { ...pendingTransformations, [state.currentPlayer]: true };
    }

    let blindOpeningRevealed = state.blindOpeningRevealed ?? { white: false, black: false };
    if (hasRule('preset_vip_magnus_01') && selectedPiece.type === 'pawn' && !blindOpeningRevealed[selectedPiece.color]) {
      ChessEngine.revealBackRank(newBoard, selectedPiece.color);
      blindOpeningRevealed = { ...blindOpeningRevealed, [selectedPiece.color]: true };
    }

    const lastMoveByColor = { ...state.lastMoveByColor, [state.currentPlayer]: move };

    const evaluationState: GameState = {
      ...state,
      board: newBoard,
      currentPlayer: opponentColor,
      turnNumber: state.turnNumber + 1,
      movesThisTurn: 0,
      selectedPiece: null,
      validMoves: [],
      gameStatus: 'active',
      capturedPieces: updatedCaptured,
      moveHistory: updatedHistory,
      extraMoves: 0,
      pendingExtraMoves,
      freezeEffects,
      freezeUsage,
      positionHistory,
      pendingTransformations,
      lastMoveByColor,
      replayOpportunities,
      vipTokens,
      forcedMirrorResponse: forcedMirror,
      secretSetupApplied: state.secretSetupApplied,
      blindOpeningRevealed,
      specialAttacks: updatedSpecialAttacks,
      visualEffects: updatedVisualEffects,
    };

    if (hasRule('preset_vip_magnus_10') && !move.captured && survivingPieceAfterMove) {
      if (ChessEngine.isSquareAttacked(newBoard, survivingPieceAfterMove.position, opponentColor, evaluationState)) {
        vipTokens = { ...vipTokens, [state.currentPlayer]: vipTokens[state.currentPlayer] + 1 };
      }
    }

    const opponentInCheck = ChessEngine.isInCheck(newBoard, opponentColor, evaluationState);
    const opponentHasMoves = ChessEngine.hasAnyLegalMoves(newBoard, opponentColor, evaluationState);

    if (hasRule('preset_vip_magnus_08') && opponentInCheck) {
      const opponentLast = state.lastMoveByColor[opponentColor];
      if (opponentLast) {
        replayOpportunities = { ...replayOpportunities, [opponentColor]: { from: opponentLast.from, to: opponentLast.to } };
        pendingExtraMoves = { ...pendingExtraMoves, [opponentColor]: (pendingExtraMoves[opponentColor] ?? 0) + 1 };
      }
    }

    const extraMovesEarned = ChessEngine.getExtraMovesForPiece(selectedPiece, state);
    const instinctBonus = hasRule('preset_vip_magnus_07') && selectionDuration !== null && selectionDuration <= 2000 && (move.captured || opponentInCheck) ? 1 : 0;

    const previousExtraMoves = state.extraMoves;
    const remainingAfterConsumption = previousExtraMoves > 0 ? previousExtraMoves - 1 : 0;
    const totalExtraMoves = remainingAfterConsumption + extraMovesEarned + instinctBonus;

    const opponentPending = pendingExtraMoves[opponentColor] ?? 0;
    const stayOnCurrentPlayer = totalExtraMoves > 0;
    const nextExtraMoves = stayOnCurrentPlayer ? totalExtraMoves : opponentPending;
    const updatedPendingExtraMoves = stayOnCurrentPlayer ? pendingExtraMoves : { ...pendingExtraMoves, [opponentColor]: 0 };

    let nextStatus: GameState['gameStatus'] = 'active';
    if (opponentInCheck && !opponentHasMoves) nextStatus = 'checkmate';
    else if (!opponentInCheck && !opponentHasMoves) nextStatus = 'stalemate';
    else if (opponentInCheck) nextStatus = 'check';

    const nextMovesThisTurn = stayOnCurrentPlayer ? state.movesThisTurn + 1 : 0;
    const nextTurnNumber = state.turnNumber + 1;
    const nextPlayer = stayOnCurrentPlayer ? state.currentPlayer : opponentColor;

    let finalFreezeEffects = freezeEffects;
    if (!stayOnCurrentPlayer) {
      finalFreezeEffects = freezeEffects
        .map(effect => (effect.color === opponentColor ? { ...effect, remainingTurns: effect.remainingTurns - 1 } : effect))
        .filter(effect => {
          const target = ChessEngine.getPieceAt(newBoard, effect.position);
          return effect.remainingTurns > 0 && target && target.color === effect.color;
        });
    }

    if (move.isCastling) {
      events.push('castle');
    } else if (move.isEnPassant) {
      events.push('en-passant');
    } else if (move.captured) {
      events.push('capture');
    } else {
      events.push('move');
    }

    if (nextStatus === 'checkmate') {
      events.push('checkmate');
    } else if (nextStatus === 'check') {
      events.push('check');
    }

    move.boardSnapshot = serializeBoardState(newBoard);
    move.notation = move.notation ?? formatMoveNotation(move);

    return {
      ...state,
      board: newBoard,
      currentPlayer: nextStatus === 'active' || nextStatus === 'check' ? nextPlayer : opponentColor,
      turnNumber: nextTurnNumber,
      movesThisTurn: nextStatus === 'active' || nextStatus === 'check' ? nextMovesThisTurn : 0,
      selectedPiece: null,
      validMoves: [],
      gameStatus: nextStatus,
      capturedPieces: updatedCaptured,
      moveHistory: updatedHistory,
      extraMoves: nextStatus === 'active' || nextStatus === 'check' ? nextExtraMoves : 0,
      pendingExtraMoves: updatedPendingExtraMoves,
      forcedMirrorResponse: forcedMirror ?? null,
      freezeEffects: finalFreezeEffects,
      freezeUsage,
      positionHistory,
      pendingTransformations,
      lastMoveByColor,
      replayOpportunities,
      vipTokens,
      blindOpeningRevealed,
      specialAttacks: updatedSpecialAttacks,
      visualEffects: updatedVisualEffects,
      events
    };
  }, [respawnPawn]);

  const evaluateState = useCallback((state: GameState) => {
    if (state.gameStatus === 'checkmate') {
      return state.currentPlayer === AI_COLOR ? -Infinity : Infinity;
    }
    if (state.gameStatus === 'stalemate' || state.gameStatus === 'draw') {
      return 0;
    }

    let materialScore = 0;
    for (let row = 0; row < 8; row++) {
      for (let col = 0; col < 8; col++) {
        const piece = state.board[row][col];
        if (!piece) continue;
        const value = PIECE_WEIGHTS[piece.type] ?? 0;
        materialScore += piece.color === AI_COLOR ? value : -value;
      }
    }

    if (state.gameStatus === 'check') {
      materialScore += state.currentPlayer === AI_COLOR ? -50 : 50;
    }

    return materialScore;
  }, []);

  const generateMoves = useCallback((state: GameState, color: PieceColor) => {
    const moves: Array<{ from: Position; to: Position; resultingState: GameState }> = [];

    for (let row = 0; row < 8; row++) {
      for (let col = 0; col < 8; col++) {
        const piece = state.board[row][col];
        if (!piece || piece.color !== color) continue;
        if (piece.isHidden) continue;

        const stateForPiece: GameState = {
          ...state,
          currentPlayer: color,
          selectedPiece: piece,
          validMoves: []
        };

        const destinations = ChessEngine.getValidMoves(state.board, piece, stateForPiece);
        destinations.forEach(destination => {
          const from: Position = { row: piece.position.row, col: piece.position.col };
          const to: Position = { row: destination.row, col: destination.col };
          const resultingState = applyMoveToState(state, piece, to, null);
          moves.push({ from, to, resultingState });
        });
      }
    }

    return moves;
  }, [applyMoveToState]);

  const minimax = useCallback((state: GameState, depth: number, maximizingPlayer: boolean, alpha: number, beta: number): number => {
    if (depth === 0 || ['checkmate', 'stalemate', 'draw'].includes(state.gameStatus)) {
      return evaluateState(state);
    }

    const colorToMove = maximizingPlayer ? AI_COLOR : HUMAN_COLOR;
    const possibleMoves = generateMoves(state, colorToMove);

    if (possibleMoves.length === 0) {
      return evaluateState(state);
    }

    let newAlpha = alpha;
    let newBeta = beta;

    if (maximizingPlayer) {
      let bestValue = -Infinity;
      for (const move of possibleMoves) {
        const nextMaximizing = move.resultingState.currentPlayer === AI_COLOR;
        const value = minimax(move.resultingState, depth - 1, nextMaximizing, newAlpha, newBeta);
        bestValue = Math.max(bestValue, value);
        newAlpha = Math.max(newAlpha, bestValue);
        if (newBeta <= newAlpha) break;
      }
      return bestValue;
    }

    let bestValue = Infinity;
    for (const move of possibleMoves) {
      const nextMaximizing = move.resultingState.currentPlayer === AI_COLOR;
      const value = minimax(move.resultingState, depth - 1, nextMaximizing, newAlpha, newBeta);
      bestValue = Math.min(bestValue, value);
      newBeta = Math.min(newBeta, bestValue);
      if (newBeta <= newAlpha) break;
    }
    return bestValue;
  }, [evaluateState, generateMoves]);

  const findBestAIMove = useCallback((state: GameState) => {
    const candidates = generateMoves(state, AI_COLOR);
    if (candidates.length === 0) return null;

    const evaluatedMoves = candidates.map(candidate => {
      const nextMaximizing = candidate.resultingState.currentPlayer === AI_COLOR;
      const score = minimax(candidate.resultingState, aiSearchDepth - 1, nextMaximizing, -Infinity, Infinity);
      return { ...candidate, score };
    });

    evaluatedMoves.sort((a, b) => b.score - a.score);

    const selectionRange = AI_DIFFICULTY_LEVELS[aiDifficulty].selectionRange;
    const poolSize = Math.max(1, Math.min(evaluatedMoves.length, selectionRange));
    const chosenIndex = poolSize === 1 ? 0 : Math.floor(Math.random() * poolSize);
    const chosenMove = evaluatedMoves[chosenIndex];

    if (!chosenMove) {
      const random = candidates[Math.floor(Math.random() * candidates.length)];
      return { from: random.from, to: random.to };
    }

    return { from: chosenMove.from, to: chosenMove.to };
  }, [generateMoves, minimax, aiSearchDepth, aiDifficulty]);

  useEffect(() => {
    findBestAIMoveRef.current = findBestAIMove;
  }, [findBestAIMove]);

  useEffect(() => {
    const events = gameState.events ?? [];
    if (events.length === 0) return;

    const prioritized: SoundEffect[] = [
      'checkmate',
      'check',
      'quantum-explosion',
      'mine-detonation',
      'explosion',
      'castle',
      'en-passant',
      'capture',
      'move',
    ];

    prioritized.forEach(event => {
      if (events.includes(event) && soundEnabled) {
        void playSound(event);
      }
    });

    setGameState(prev => {
      if (!prev.events || prev.events.length === 0) return prev;
      return { ...prev, events: [] };
    });
  }, [gameState.events, playSound, soundEnabled]);

  useEffect(() => {
    if (timeControl === 'untimed') return;

    const baseThreshold = initialTimeSeconds > 0 ? initialTimeSeconds * 0.1 : 0;
    const threshold = Math.min(10, Math.max(3, baseThreshold));

    (['white', 'black'] as PieceColor[]).forEach(color => {
      const remaining = timeRemaining[color];

      if (remaining > 0 && remaining <= threshold && !timeWarningPlayedRef.current[color]) {
        timeWarningPlayedRef.current[color] = true;
        if (soundEnabled) {
          void playSound('time-warning');
        }
      }

      if (remaining <= 0 && !timeExpiredHandledRef.current[color]) {
        timeExpiredHandledRef.current[color] = true;
        if (soundEnabled) {
          void playSound('time-expired');
        }
        setGameState(prev => {
          if (prev.gameStatus === 'timeout') return prev;
          if (!['active', 'check'].includes(prev.gameStatus)) return prev;
          const losingColor = color;
          const winningColor: PieceColor = losingColor === 'white' ? 'black' : 'white';
          return {
            ...prev,
            currentPlayer: winningColor,
            gameStatus: 'timeout',
            extraMoves: 0,
            events: [],
          };
        });
      }
    });
  }, [timeRemaining, timeControl, initialTimeSeconds, playSound, soundEnabled]);

  useEffect(() => {
    if (!['checkmate', 'stalemate', 'draw', 'timeout'].includes(gameState.gameStatus)) return;
    if (gameState.moveHistory.length === 0) return;
    if (gameSavedRef.current) return;

    gameSavedRef.current = true;

    const status = gameState.gameStatus;
    const result: 'win' | 'loss' | 'draw' = status === 'checkmate'
      ? (gameState.currentPlayer === HUMAN_COLOR ? 'loss' : 'win')
      : status === 'timeout'
        ? (gameState.currentPlayer === HUMAN_COLOR ? 'win' : 'loss')
        : 'draw';

    const durationSeconds = gameStartTimeRef.current
      ? (Date.now() - gameStartTimeRef.current) / 1000
      : undefined;

    const initialBoardMatrix = deserializeBoardState(initialBoardSnapshotRef.current);

    const analysis = analyzeCompletedGame(gameState.moveHistory, {
      playerColor: HUMAN_COLOR,
      result,
      initialBoard: initialBoardMatrix,
    });

    const metadata = {
      variantName,
      opponentType,
      opponentName: opponentDisplayName,
      playerElo,
      opponentElo,
    };

    void (async () => {
      try {
        await saveCompletedGame({
          userId: user?.id ?? null,
          opponentName: opponentDisplayName,
          opponentType,
          result,
          variantName,
          timeControl,
          playerColor: HUMAN_COLOR,
          analysis,
          durationSeconds,
          metadata,
        });
        toast({
          title: 'Partie enregistrée',
          description: 'Analyse disponible dans l’onglet Analyse.',
        });
      } catch (error) {
        console.error('Failed to save completed game', error);
        toast({
          title: 'Sauvegarde impossible',
          description: "Impossible d’enregistrer la partie pour l’analyse.",
          variant: 'destructive',
        });
      }
    })();
  }, [
    gameState.gameStatus,
    gameState.currentPlayer,
    gameState.moveHistory,
    opponentDisplayName,
    opponentElo,
    opponentType,
    playerElo,
    timeControl,
    toast,
    user?.id,
    variantName,
  ]);

  const handlePieceClick = (piece: ChessPiece) => {
    if (['checkmate', 'stalemate', 'draw', 'timeout'].includes(gameState.gameStatus)) return;
    if (piece.color !== gameState.currentPlayer) return;
    if (piece.isHidden) return;

    const forcedMirror = gameState.forcedMirrorResponse;
    if (forcedMirror && forcedMirror.color === piece.color) {
      if (piece.type !== 'pawn' || piece.position.col !== forcedMirror.file) return;
    }

    const frozen = gameState.freezeEffects.some(effect =>
      effect.color === piece.color &&
      effect.position.row === piece.position.row &&
      effect.position.col === piece.position.col &&
      effect.remainingTurns > 0
    );
    if (frozen) return;

    let validMoves = ChessEngine.getValidMoves(gameState.board, piece, gameState);

    const replayOpportunity = gameState.replayOpportunities[piece.color];
    if (replayOpportunity &&
      piece.position.row === replayOpportunity.to.row &&
      piece.position.col === replayOpportunity.to.col
    ) {
      const alreadyIncluded = validMoves.some(pos => pos.row === replayOpportunity.from.row && pos.col === replayOpportunity.from.col);
      if (!alreadyIncluded) validMoves = [...validMoves, replayOpportunity.from];
    }

    selectionTimestampRef.current = Date.now();

    setGameState(prev => ({ ...prev, selectedPiece: piece, validMoves }));
  };

  const handleSquareClick = (position: Position) => {
    if (['checkmate', 'stalemate', 'draw', 'timeout'].includes(gameState.gameStatus)) return;

    if (pendingAbility) {
      const existingPiece = ChessEngine.getPieceAt(gameState.board, position);
      if (existingPiece) {
        toast({
          title: 'Case occupée',
          description: 'Sélectionnez une case vide pour armer cette attaque spéciale.',
          variant: 'destructive',
        });
        return;
      }

      const alreadyArmed = gameState.specialAttacks.some(
        attack => attack.position.row === position.row && attack.position.col === position.col,
      );
      if (alreadyArmed) {
        toast({
          title: 'Zone déjà piégée',
          description: 'Cette case possède déjà une charge spéciale active.',
          variant: 'destructive',
        });
        return;
      }

      const ability = pendingAbility;
      const attackId = `${ability.ability}-${Date.now()}`;
      setGameState(prev => ({
        ...prev,
        specialAttacks: [
          ...prev.specialAttacks,
          {
            id: attackId,
            ability: ability.ability,
            owner: prev.currentPlayer,
            position,
            radius: ability.radius,
            countdown: ability.countdown,
            remaining: ability.countdown,
            damage: ability.damage,
            trigger: ability.trigger,
            animation: ability.animation,
            sound: ability.sound,
            ruleName: ability.ruleName,
          },
        ],
        selectedPiece: null,
        validMoves: [],
      }));
      setPendingAbility(null);

      const coordinate = `${FILES[position.col]}${8 - position.row}`;
      toast({
        title: `${ability.label} armée`,
        description: ability.trigger === 'countdown'
          ? `Détonation programmée dans ${ability.countdown} tour${ability.countdown > 1 ? 's' : ''}.`
          : `Explosion au contact lorsqu'un adversaire atteint ${coordinate}.`,
      });
      return;
    }

    if (!gameState.selectedPiece) return;

    const selectedPiece = gameState.selectedPiece;
    const isValid = gameState.validMoves.some(move => move.row === position.row && move.col === position.col);
    if (!isValid) return;

    const selectionDuration = selectionTimestampRef.current ? Date.now() - selectionTimestampRef.current : null;
    selectionTimestampRef.current = null;

    const nextState = applyMoveToState(gameState, selectedPiece, position, selectionDuration);
    setGameState(nextState);
  };

  useEffect(() => {
    if (opponentType !== 'ai') {
      if (aiMoveTimeoutRef.current) {
        clearTimeout(aiMoveTimeoutRef.current);
        aiMoveTimeoutRef.current = null;
      }
      return;
    }

    if (['checkmate', 'stalemate', 'draw', 'timeout'].includes(gameState.gameStatus)) return;
    if (gameState.currentPlayer !== AI_COLOR) return;
    if (aiMoveTimeoutRef.current) return;

    const { min, max } = AI_MOVE_DELAY_RANGES[timeControl] ?? AI_MOVE_DELAY_RANGES.long;
    const delayMs = Math.random() * (max - min) + min;

    aiMoveTimeoutRef.current = window.setTimeout(() => {
      aiMoveTimeoutRef.current = null;
      const currentState = latestGameStateRef.current;
      if (currentState.currentPlayer !== AI_COLOR || ['checkmate', 'stalemate', 'draw', 'timeout'].includes(currentState.gameStatus)) {
        return;
      }

      const resolver = findBestAIMoveRef.current ?? findBestAIMove;
      const bestMove = resolver(currentState);
      if (!bestMove) return;

      setGameState(prev => {
        if (prev.currentPlayer !== AI_COLOR || ['checkmate', 'stalemate', 'draw', 'timeout'].includes(prev.gameStatus)) {
          return prev;
        }

        const piece = ChessEngine.getPieceAt(prev.board, bestMove.from);
        if (!piece || piece.color !== AI_COLOR || piece.isHidden) {
          return prev;
        }

        return applyMoveToState(prev, piece, bestMove.to, delayMs);
      });
    }, delayMs);
  }, [gameState.currentPlayer, gameState.gameStatus, opponentType, findBestAIMove, applyMoveToState, timeControl]);

  const resetGame = () => {
    const initialBoard = ChessEngine.initializeBoard();
    setPendingAbility(null);
    countdownAudioRef.current = {};
    Object.values(pendingVisualEffectsTimeoutsRef.current).forEach(handle => window.clearTimeout(handle));
    pendingVisualEffectsTimeoutsRef.current = {};
    seenVisualEffectsRef.current.clear();
    setGameState({
      board: initialBoard,
      currentPlayer: 'white',
      turnNumber: 1,
      movesThisTurn: 0,
      selectedPiece: null,
      validMoves: [],
      gameStatus: 'active',
      capturedPieces: [],
      moveHistory: [],
      activeRules: gameState.activeRules,
      extraMoves: 0,
      pendingExtraMoves: { white: 0, black: 0 },
      freezeEffects: [],
      freezeUsage: { white: false, black: false },
      positionHistory: { [ChessEngine.getBoardSignature(initialBoard)]: 1 },
      pendingTransformations: { white: false, black: false },
      lastMoveByColor: {},
      replayOpportunities: {},
      vipTokens: { white: 0, black: 0 },
      forcedMirrorResponse: null,
      secretSetupApplied: false,
      blindOpeningRevealed: { white: false, black: false },
      specialAttacks: [],
      visualEffects: [],
      events: [],
    });
    setTimeRemaining({ white: initialTimeSeconds, black: initialTimeSeconds });
    timeWarningPlayedRef.current = { white: false, black: false };
    timeExpiredHandledRef.current = { white: false, black: false };
    lastTickRef.current = null;
    // on permet une nouvelle analyse initiale
    initialAnalysisRef.current = false;
    lastDiscussedMoveRef.current = null;
    const systemMessage = createWelcomeMessage();
    setCoachMessages([systemMessage]);
    coachMessagesRef.current = [systemMessage];
    initialBoardSnapshotRef.current = serializeBoardState(initialBoard);
    gameStartTimeRef.current = Date.now();
    gameSavedRef.current = false;
  };

  const primaryRule = customRules[0] ?? activePresetRule ?? null;
  const variantName = primaryRule?.ruleName ?? 'Standard';
  const activeCustomRulesCount = customRules.length;

  const headerBadges = (
    <div className="flex flex-wrap items-center justify-end gap-2">
      <Badge className="border-cyan-500/40 bg-black/50 text-[0.65rem] uppercase tracking-[0.25em] text-cyan-200">
        Mode : {opponentType === 'ai' ? 'IA' : opponentType === 'local' ? 'Local' : 'Multijoueur en ligne'}
      </Badge>
      <Badge className="border-cyan-400/40 bg-black/50 text-[0.65rem] uppercase tracking-[0.25em] text-cyan-200">
        Temps : {timeControl === 'untimed' ? 'Sans limite' : timeControlSettings.label}
      </Badge>
      {opponentType === 'player' && lobbyRole && (
        <Badge className="border-fuchsia-400/40 bg-black/50 text-[0.65rem] uppercase tracking-[0.25em] text-fuchsia-200">
          {lobbyRole === 'creator' ? 'Hôte' : 'Adversaire'}
        </Badge>
      )}
      <Button
        variant="outline"
        onClick={resetGame}
        className="flex items-center gap-2 rounded-full border-cyan-400/60 bg-cyan-400/10 px-5 py-2 text-xs font-semibold uppercase tracking-[0.3em] text-cyan-200 shadow-[0_0_25px_rgba(59,130,246,0.35)] transition-all duration-200 hover:border-cyan-200 hover:bg-cyan-400/20 hover:text-white"
      >
        <RotateCcw size={16} />
        Réinitialiser
      </Button>
    </div>
  );

  const aiDifficultyControls = opponentType === 'ai' ? (
    <div className="flex flex-wrap items-center justify-end gap-3">
      <div className="flex items-center gap-3 rounded-full border border-cyan-400/40 bg-black/40 px-4 py-2">
        <span className="text-[0.6rem] uppercase tracking-[0.35em] text-cyan-200/80">Niveau IA</span>
        <Select value={aiDifficulty} onValueChange={value => setAiDifficulty(value as AIDifficulty)}>
          <SelectTrigger className="h-8 w-[170px] rounded-full border-cyan-400/40 bg-black/60 text-xs font-semibold uppercase tracking-[0.25em] text-cyan-100 focus:ring-cyan-400">
            <SelectValue placeholder="Sélectionner" />
          </SelectTrigger>
          <SelectContent className="border-cyan-400/40 bg-black/80 text-cyan-100">
            {Object.entries(AI_DIFFICULTY_LEVELS).map(([value, meta]) => (
              <SelectItem
                key={value}
                value={value}
                className="text-xs font-semibold uppercase tracking-[0.2em] text-cyan-100 focus:bg-cyan-500/20 focus:text-white"
              >
                {meta.label}
              </SelectItem>
            ))}
          </SelectContent>
        </Select>
      </div>
      <Badge className="border-cyan-400/40 bg-cyan-500/10 text-[0.6rem] uppercase tracking-[0.35em] text-cyan-100">
        Profondeur {aiSearchDepth}
      </Badge>
      <p className="max-w-xs text-right text-[0.7rem] text-cyan-200/70">{aiDifficultyMeta.description}</p>
    </div>
  ) : null;

  const ruleSummaryBar = (
    <div className="flex flex-wrap items-center justify-center gap-3 text-xs uppercase tracking-[0.2em] text-cyan-100/70">
      <span className="text-cyan-200/90">Règle active :</span>
      {primaryRule ? (
        <Badge className="border-cyan-400/60 bg-cyan-500/10 px-3 py-1 text-[0.7rem] font-semibold text-cyan-100">
          {primaryRule.ruleName}
        </Badge>
      ) : (
        <span className="rounded-full border border-cyan-400/40 bg-black/40 px-3 py-1 font-semibold text-cyan-100">Standard</span>
      )}
      {opponentType === 'player' && lobbyName && (
        <Badge className="border-white/20 bg-white/5 px-3 py-1 text-[0.7rem] font-semibold text-white/80">Lobby : {lobbyName}</Badge>
      )}
      {opponentType === 'player' && opponentName && (
        <Badge className="border-white/20 bg-white/5 px-3 py-1 text-[0.7rem] font-semibold text-white/80">Adversaire : {opponentName}</Badge>
      )}
      {opponentType === 'player' && lobbyId && (
        <Badge className="border-white/20 bg-white/5 px-3 py-1 text-[0.7rem] font-semibold text-white/80">ID : {lobbyId.slice(0, 8)}…</Badge>
      )}
      {playerName && (
        <Badge className="border-white/20 bg-white/5 px-3 py-1 text-[0.7rem] font-semibold text-white/80">Joueur : {playerName}</Badge>
      )}
    </div>
  );

  const customRulesBanner = activeCustomRulesCount > 0 ? (
    <div className="rounded-3xl border border-cyan-500/30 bg-cyan-500/10 px-6 py-4 text-center text-xs font-semibold uppercase tracking-[0.25em] text-cyan-200 backdrop-blur">
      {activeCustomRulesCount} règle(s) personnalisée(s) synchronisée(s) depuis le lobby.
    </div>
  ) : null;

  const leftSidebarContent = (
    <div className="relative overflow-hidden rounded-3xl border border-cyan-400/40 bg-black/50 p-6 shadow-[0_0_45px_-12px_rgba(56,189,248,0.65)] backdrop-blur-xl">
      <div className="pointer-events-none absolute -left-24 top-1/2 h-40 w-40 -translate-y-1/2 rounded-full bg-cyan-500/20 blur-3xl" />
      <div className="pointer-events-none absolute inset-0 border border-cyan-300/10" />
      <div className="relative z-10 space-y-6">
        <div>
          <p className="text-[0.65rem] uppercase tracking-[0.45em] text-cyan-200/80">Contrôle du temps</p>
          <p className="mt-2 text-lg font-semibold text-white">
            {timeControl === 'untimed' ? 'Sans limite' : timeControlSettings.label}
          </p>
          {timeControl === 'untimed' ? (
            <p className="mt-3 text-xs text-cyan-100/70">{timeControlSettings.description}</p>
          ) : (
            <div className="mt-4 space-y-2 text-left">
              {(['white', 'black'] as PieceColor[]).map(color => {
                const isActive =
                  gameState.currentPlayer === color && ['active', 'check'].includes(gameState.gameStatus);
                return (
                  <div
                    key={color}
                    className={cn(
                      'flex items-center justify-between rounded-xl border border-cyan-300/20 px-3 py-2 text-sm text-cyan-100 transition-all',
                      isActive
                        ? 'bg-cyan-500/20 text-white shadow-[0_0_18px_rgba(34,211,238,0.45)]'
                        : 'bg-black/30'
                    )}
                  >
                    <span className="uppercase tracking-[0.3em]">
                      {color === 'white' ? 'Blancs' : 'Noirs'}
                    </span>
                    <span className="text-lg font-semibold">{formatClock(timeRemaining[color])}</span>
                  </div>
                );
              })}
            </div>
          )}
        </div>

        <div className="space-y-3">
          {['Régénération', 'Analyse IA', 'Exécution dynamique', 'Mouvements spéciaux'].map((section, index) => (
            <div
              key={section}
              className="relative overflow-hidden rounded-2xl border border-cyan-300/20 bg-black/40 p-4 shadow-[0_0_22px_rgba(56,189,248,0.35)] transition-all duration-200 hover:border-cyan-200/60 hover:bg-cyan-500/10"
            >
              <div className="absolute inset-y-0 left-0 w-1 bg-gradient-to-b from-cyan-300 via-cyan-500 to-fuchsia-400" />
              <div className="ml-3">
                <p className="text-[0.65rem] uppercase tracking-[0.5em] text-cyan-200/80">Phase {index + 1}</p>
                <p className="mt-1 text-sm font-semibold text-white">{section}</p>
              </div>
            </div>
          ))}
        </div>
      </div>
    </div>
  );

  const boardSummaryContent = (
    <>
      <div className="grid w-full max-w-3xl gap-4 rounded-3xl border border-white/10 bg-black/40 px-6 py-4 backdrop-blur-xl sm:grid-cols-2 lg:grid-cols-4">
        <div className="flex flex-col gap-1">
          <span className="text-[0.6rem] uppercase tracking-[0.45em] text-cyan-100/70">Joueur actuel</span>
          <span className="text-lg font-semibold capitalize text-white">{gameState.currentPlayer}</span>
        </div>
        <div className="flex flex-col gap-1">
          <span className="text-[0.6rem] uppercase tracking-[0.45em] text-cyan-100/70">Tour</span>
          <span className="text-lg font-semibold text-white">{gameState.turnNumber}</span>
        </div>
        <div className="flex flex-col gap-1">
          <span className="text-[0.6rem] uppercase tracking-[0.45em] text-cyan-100/70">Coups joués</span>
          <span className="text-lg font-semibold text-white">{gameState.moveHistory.length}</span>
        </div>
        <div className="flex flex-col gap-1">
          <span className="text-[0.6rem] uppercase tracking-[0.45em] text-cyan-100/70">Statut</span>
          <span className="text-lg font-semibold capitalize text-white">{gameState.gameStatus}</span>
        </div>
      </div>

      <div className="w-full max-w-3xl space-y-4">
        <div className="relative overflow-hidden rounded-3xl border border-cyan-400/40 bg-black/50 p-6 shadow-[0_0_45px_-12px_rgba(34,211,238,0.65)] backdrop-blur-xl">
          <div className="pointer-events-none absolute inset-0 border border-cyan-300/10" />
          <div className="relative flex flex-col gap-4">
            <div className="flex flex-wrap items-start justify-between gap-4">
              <div>
                <p className="text-xs uppercase tracking-[0.35em] text-cyan-200/80">Coach conversationnel</p>
                <h3 className="mt-2 text-2xl font-semibold text-white">Conseils en temps réel</h3>
                <p className="mt-2 text-sm leading-relaxed text-white/70">
                  Le coach IA commente vos coups, suggère des plans et identifie les ouvertures. Retrouvez toutes les réponses dans le panneau de chat à droite.
                </p>
              </div>
              <Button
                variant="outline"
                onClick={handleManualRefresh}
                disabled={coachLoading}
                className="flex items-center gap-2 rounded-full border-cyan-300/60 bg-cyan-500/10 px-4 py-2 text-xs font-semibold uppercase tracking-[0.3em] text-cyan-100 transition-all duration-200 hover:border-cyan-200 hover:bg-cyan-500/20 hover:text-white"
              >
                {coachLoading ? <Loader2 className="h-4 w-4 animate-spin" /> : <Sparkles className="h-4 w-4" />}
                {coachLoading ? 'Analyse…' : 'Actualiser'}
              </Button>
            </div>
            <p className="text-xs leading-relaxed text-white/60">
              L’analyse se relance automatiquement après chaque coup. Vous pouvez aussi envoyer vos propres questions.
            </p>
          </div>
        </div>
      </div>

      {gameState.activeRules.length > 0 && (
        <div className="w-full max-w-3xl space-y-3">
          <p className="text-xs uppercase tracking-[0.35em] text-cyan-200/80">Règles actives</p>
          <div className="grid gap-3 sm:grid-cols-2">
            {gameState.activeRules.map(rule => (
              <div
                key={rule.ruleId}
                className="rounded-3xl border border-white/10 bg-black/50 p-4 shadow-[0_0_25px_rgba(236,72,153,0.35)] backdrop-blur-xl"
              >
                <div className="mb-2 flex items-center gap-2">
                  <span className={`h-2 w-2 rounded-full ${getCategoryColor(rule.category)}`} />
                  <span className="text-sm font-semibold text-white">{rule.ruleName}</span>
                </div>
                <p className="text-xs leading-relaxed text-white/70">{rule.description}</p>
              </div>
            ))}
          </div>
        </div>
      )}
    </>
  );

  const coachSidebarContent = (
    <div className="relative overflow-hidden rounded-3xl border border-fuchsia-500/40 bg-black/40 p-6 shadow-[0_0_45px_-12px_rgba(236,72,153,0.65)] backdrop-blur-xl lg:flex lg:h-full lg:max-h-[calc(100vh-8rem)] lg:flex-col lg:overflow-hidden">
      <div className="pointer-events-none absolute inset-0 border border-fuchsia-300/10" />
      <div className="pointer-events-none absolute -right-20 top-1/2 h-40 w-40 -translate-y-1/2 rounded-full bg-fuchsia-500/20 blur-3xl" />
      <div className="relative z-10 flex h-full flex-col gap-6">
        <div className="flex items-start justify-between gap-4">
          <div>
            <p className="text-xs uppercase tracking-[0.3em] text-fuchsia-200/80">Coach IA</p>
            <h2 className="mt-2 text-xl font-semibold text-fuchsia-100">Coach CyberIA</h2>
            <p className="mt-2 text-sm text-fuchsia-100/80">
              Discutez avec le coach pour obtenir des plans, des explications de coups et le nom des ouvertures.
            </p>
          </div>
          <Button
            variant="outline"
            onClick={handleManualRefresh}
            disabled={coachLoading}
            className="flex items-center gap-2 rounded-full border-fuchsia-300/60 bg-fuchsia-500/10 px-4 py-2 text-xs font-semibold uppercase tracking-[0.3em] text-fuchsia-100 transition-all duration-200 hover:border-fuchsia-200 hover:bg-fuchsia-500/20 hover:text-white"
          >
            {coachLoading ? <Loader2 className="h-4 w-4 animate-spin" /> : <Sparkles className="h-4 w-4" />}
            {coachLoading ? 'Analyse…' : 'Actualiser'}
          </Button>
        </div>

        <div
          ref={chatContainerRef}
          className="flex-1 space-y-3 overflow-y-auto rounded-3xl border border-fuchsia-300/20 bg-black/40 p-4 scroll-smooth lg:max-h-[calc(100vh-18rem)]"
        >
          {coachMessages.map(message => {
            const isCoach = message.role === 'coach';
            const isPlayer = message.role === 'player';
            const bubbleClasses = cn(
              'w-full rounded-2xl border px-4 py-3 text-sm leading-relaxed',
              isCoach && 'border-fuchsia-400/40 bg-fuchsia-500/10 text-fuchsia-100',
              isPlayer && 'ml-auto border-cyan-400/40 bg-cyan-500/10 text-cyan-100',
              message.role === 'system' && 'border-white/10 bg-white/5 text-white/70'
            );
            const label = message.role === 'coach' ? 'Coach' : message.role === 'player' ? 'Vous' : 'Système';
            return (
              <div key={message.id} className={bubbleClasses}>
                <div className="flex items-center gap-2 text-[0.65rem] uppercase tracking-[0.35em]">
                  {message.role === 'coach' ? (
                    <MessageSquareText className="h-4 w-4 text-fuchsia-200" />
                  ) : message.role === 'player' ? (
                    <User className="h-4 w-4 text-cyan-200" />
                  ) : (
                    <Sparkles className="h-4 w-4 text-white/60" />
                  )}
                  <span className={cn('font-semibold', message.role === 'system' ? 'text-white/70' : '')}>{label}</span>
                </div>
                <p className="mt-2 whitespace-pre-line">{message.content}</p>
              </div>
            );
          })}
          {coachLoading && (
            <div className="flex items-center gap-3 rounded-2xl border border-fuchsia-300/30 bg-fuchsia-500/10 px-4 py-3 text-sm text-fuchsia-100">
              <Loader2 className="h-4 w-4 animate-spin" />
              Le coach analyse votre position…
            </div>
          )}
        </div>

        {coachError && (
          <p className="rounded-2xl border border-rose-400/40 bg-rose-500/10 px-4 py-3 text-xs text-rose-100">{coachError}</p>
        )}

        <div className="space-y-2">
          <div className="flex items-center gap-2">
            <Input
              value={chatInput}
              onChange={event => setChatInput(event.target.value)}
              onKeyDown={event => {
                if (event.key === 'Enter' && !event.shiftKey) {
                  event.preventDefault();
                  handleSendChatMessage();
                }
              }}
              placeholder="Demandez un plan ou des explications…"
              className="flex-1 rounded-2xl border-fuchsia-300/40 bg-black/40 text-sm text-white placeholder:text-white/40"
            />
            <Button
              type="button"
              onClick={handleSendChatMessage}
              disabled={coachLoading || chatInput.trim().length === 0}
              className="rounded-2xl border-fuchsia-300/60 bg-fuchsia-500/20 p-3 text-fuchsia-100 transition-colors hover:border-fuchsia-200 hover:bg-fuchsia-500/30"
            >
              <Send className="h-4 w-4" />
            </Button>
          </div>
          <p className="text-[0.65rem] leading-relaxed text-fuchsia-100/70">
            Exemple : 'Quel est le meilleur plan dans cette position ?' ou 'Comment s'appelle cette ouverture ?'
          </p>
        </div>
      </div>
    </div>
  );
  return (
    <div className="relative min-h-screen overflow-hidden text-white">
      <div className="absolute inset-0">
        <div className="absolute inset-0 bg-[radial-gradient(circle_at_top,_rgba(40,18,78,0.58),rgba(4,3,19,0.92)_70%)]" />
        <div className="pointer-events-none absolute inset-0 bg-[linear-gradient(120deg,rgba(59,130,246,0.28)_0%,transparent_42%,rgba(236,72,153,0.22)_100%)] mix-blend-screen" />
        <div className="absolute inset-0 bg-[#040313]/80 backdrop-blur-[2px]" />
        <div className="pointer-events-none absolute inset-0 bg-[radial-gradient(circle_at_center,rgba(45,182,255,0.16),transparent_60%)]" />
        <div className="pointer-events-none absolute inset-x-0 top-0 h-1/2 bg-[radial-gradient(circle_at_top,rgba(255,0,128,0.18),transparent_65%)]" />
      </div>

      <div className="relative z-10">
        <div className="mx-auto flex min-h-screen w-full max-w-7xl flex-col px-4 py-6 sm:px-8 sm:py-10 lg:px-12">
          {!isDesktop && (
            <div className="flex items-center justify-between gap-3">
              <Button
                variant="ghost"
                onClick={() => navigate('/')}
                className="group flex items-center gap-2 rounded-full border border-transparent bg-black/40 px-4 py-2 text-sm font-medium text-cyan-200/90 transition-all duration-200 hover:border-cyan-400/50 hover:bg-cyan-400/10 hover:text-white"
              >
                <ArrowLeft size={18} className="transition-transform duration-200 group-hover:-translate-x-1" />
                Retour
              </Button>
              <div className="flex items-center gap-3">
                <div className="text-right">
                  <p className="text-[0.55rem] uppercase tracking-[0.4em] text-cyan-200/70">Chess Coach 3D</p>
                  <h1 className="text-xl font-semibold text-white drop-shadow-[0_0_18px_rgba(59,130,246,0.55)]">
                    Interface IA
                  </h1>
                </div>
                <Drawer open={isMobileMenuOpen} onOpenChange={setIsMobileMenuOpen}>
                  <DrawerTrigger asChild>
                    <Button className="flex items-center gap-2 rounded-full border border-cyan-400/40 bg-cyan-400/10 px-4 py-2 text-xs font-semibold uppercase tracking-[0.3em] text-cyan-100 shadow-[0_0_25px_rgba(59,130,246,0.35)] transition-all duration-200 hover:border-cyan-200 hover:bg-cyan-400/20 hover:text-white">
                      <Menu className="h-4 w-4" />
                      Paramètres de la partie
                    </Button>
                  </DrawerTrigger>
                  <DrawerContent className="mx-auto w-full max-w-xl rounded-t-[32px] border border-white/10 bg-[#040313]/95 pb-8 text-white">
                    <DrawerHeader className="px-6">
                      <DrawerTitle className="text-center text-lg font-semibold tracking-[0.3em] text-cyan-100 uppercase">
                        Centre de commande
                      </DrawerTitle>
                    </DrawerHeader>
                    <div className="space-y-6 px-6">
                      <div className="flex flex-col gap-4">{headerBadges}</div>
                      {aiDifficultyControls && <div className="flex flex-col gap-4">{aiDifficultyControls}</div>}
                      <div>{ruleSummaryBar}</div>
                      {customRulesBanner && <div>{customRulesBanner}</div>}
                      <div>{leftSidebarContent}</div>
                      <div className="space-y-4">{boardSummaryContent}</div>
                      <div>{coachSidebarContent}</div>
                      <DrawerClose asChild>
                        <Button className="w-full rounded-full border border-cyan-400/50 bg-cyan-500/10 py-3 text-sm font-semibold uppercase tracking-[0.3em] text-cyan-100 transition-all hover:border-cyan-200 hover:bg-cyan-500/20 hover:text-white">
                          Fermer les paramètres de la partie
                        </Button>
                      </DrawerClose>
                    </div>
                  </DrawerContent>
                </Drawer>
              </div>
            </div>
          )}

          {isDesktop && (
            <header className="flex flex-wrap items-center justify-between gap-4">
              <Button
                variant="ghost"
                onClick={() => navigate('/')}
                className="group flex items-center gap-2 rounded-full border border-transparent bg-black/40 px-5 py-2 text-sm font-medium text-cyan-200/90 transition-all duration-200 hover:border-cyan-400/50 hover:bg-cyan-400/10 hover:text-white"
              >
                <ArrowLeft size={18} className="transition-transform duration-200 group-hover:-translate-x-1" />
                Retour
              </Button>
              <div className="text-center">
                <p className="text-xs uppercase tracking-[0.4em] text-cyan-200/70">Chess Coach 3D</p>
                <h1 className="mt-2 text-3xl font-semibold text-white drop-shadow-[0_0_18px_rgba(59,130,246,0.55)] sm:text-4xl">
                  Interface IA Néon Cyberpunk
                </h1>
              </div>
              {headerBadges}
            </header>
          )}

          {isDesktop && aiDifficultyControls && <div className="mt-6">{aiDifficultyControls}</div>}

          {isDesktop && <div className="mt-8">{ruleSummaryBar}</div>}

          {isDesktop && customRulesBanner && <div className="mt-6">{customRulesBanner}</div>}

          <main
            className={cn(
              'flex-1',
              isDesktop
                ? 'mt-10 grid gap-6 lg:grid-cols-[260px_minmax(0,1fr)_320px]'
                : 'mt-4 flex flex-1 flex-col items-center gap-6'
            )}
          >
            {isDesktop && <aside>{leftSidebarContent}</aside>}

            <section className="relative flex w-full flex-1 flex-col items-center gap-6 justify-start">
              <div className="relative w-full">
                <div className="absolute -inset-6 rounded-[40px] border border-white/10 bg-gradient-to-r from-cyan-500/10 via-transparent to-fuchsia-500/10 opacity-70 blur-2xl sm:-inset-8" />
                <div className="relative flex w-full flex-col gap-6 rounded-[30px] border border-white/20 bg-white/5/60 p-4 backdrop-blur-xl shadow-[0_45px_75px_-35px_rgba(59,130,246,0.65)] sm:p-6">
                  <div className="absolute inset-0 rounded-[30px] border border-white/10" />
                  <div className="relative flex flex-col gap-6">
                    <div className="flex flex-col gap-4">
                      <div className="flex flex-wrap items-center justify-between gap-4">
                        <div className="flex items-center gap-3">
                          <span className="h-3 w-3 rounded-full bg-gradient-to-r from-fuchsia-400 to-purple-600 shadow-[0_0_12px_rgba(236,72,153,0.6)]" />
                          <div>
                            <p className="text-[0.6rem] uppercase tracking-[0.4em] text-cyan-200/70">Joueur noir</p>
                            <p className="text-lg font-semibold text-white">{opponentDisplayName}</p>
                          </div>
                        </div>
                        <span className="rounded-full border border-white/20 bg-black/40 px-3 py-1 text-xs font-semibold uppercase tracking-[0.3em] text-white/70">
                          ELO {opponentElo}
                        </span>
                      </div>

                      <div className="flex flex-wrap items-center justify-between gap-4">
                        <div className="flex flex-wrap items-center gap-3">
                          <Badge className="border-cyan-400/60 bg-cyan-500/10 px-3 py-1 text-[0.7rem] font-semibold text-cyan-100">
                            Variante : {variantName}
                          </Badge>
                          {specialAbilities.length > 0 && (
                            <div className="flex flex-wrap items-center gap-2">
                              {specialAbilities.map(ability => {
                                const Icon = ABILITY_ICON_MAP[ability.icon] ?? Rocket;
                                const isSelected = pendingAbility?.id === ability.id;
                                const info = ability.trigger === 'countdown'
                                  ? `Détonation dans ${ability.countdown} tour${ability.countdown > 1 ? 's' : ''}`
                                  : 'Détonation au contact';
                                return (
                                  <Button
                                    key={ability.id}
                                    type="button"
                                    variant="outline"
                                    onClick={() => handleSpecialAction(ability)}
                                    className={cn(
                                      'flex items-center gap-2 rounded-full border px-4 py-2 text-xs font-semibold uppercase tracking-[0.3em] transition-all duration-200',
                                      isSelected
                                        ? 'border-fuchsia-200/70 bg-fuchsia-500/20 text-fuchsia-100 shadow-[0_0_18px_rgba(244,114,182,0.4)]'
                                        : 'border-fuchsia-400/40 bg-fuchsia-500/10 text-fuchsia-100 hover:border-fuchsia-200 hover:bg-fuchsia-500/20 hover:text-white'
                                    )}
                                    title={`${ability.label} · Rayon ${ability.radius} · ${info} · Impact ${ability.damage}`}
                                  >
                                    <Icon className="h-4 w-4" />
                                    {ability.buttonLabel ?? ability.label}
                                  </Button>
                                );
                              })}
                            </div>
                          )}
                        </div>
                        <div className="flex flex-wrap items-center gap-3">
                          <Button
                            type="button"
                            onClick={() => setSoundEnabled(prev => !prev)}
                            className={cn(
                              'flex items-center gap-2 rounded-full border px-4 py-2 text-xs font-semibold uppercase tracking-[0.3em] transition-all duration-200',
                              soundEnabled
                                ? 'border-cyan-300/60 bg-cyan-500/10 text-cyan-100 hover:border-cyan-200 hover:bg-cyan-500/20 hover:text-white'
                                : 'border-white/20 bg-black/30 text-white/60 hover:border-white/40 hover:text-white'
                            )}
                          >
                            {soundEnabled ? <Volume2 className="h-4 w-4" /> : <VolumeX className="h-4 w-4" />}
                            {soundEnabled ? 'Son activé' : 'Son coupé'}
                          </Button>
                          <Button
                            type="button"
                            onClick={() => setCoachEnabled(prev => !prev)}
                            className={cn(
                              'flex items-center gap-2 rounded-full border px-4 py-2 text-xs font-semibold uppercase tracking-[0.3em] transition-all duration-200',
                              coachEnabled
                                ? 'border-fuchsia-300/60 bg-fuchsia-500/10 text-fuchsia-100 hover:border-fuchsia-200 hover:bg-fuchsia-500/20 hover:text-white'
                                : 'border-white/20 bg-black/30 text-white/60 hover:border-white/40 hover:text-white'
                            )}
                          >
                            <Bot className="h-4 w-4" />
                            {coachEnabled ? 'Coach actif' : 'Coach inactif'}
                          </Button>
                        </div>
                      </div>

                      <div className="flex flex-wrap items-center justify-between gap-4">
                        <span className="text-[0.65rem] uppercase tracking-[0.35em] text-cyan-200/70">
                          Pièces capturées par {opponentDisplayName}
                        </span>
                        <div className="flex flex-wrap items-center gap-1 text-2xl text-white">
                          {blackCapturedPieces.length > 0 ? (
                            blackCapturedPieces.map((piece, index) => (
                              <span
                                key={`captured-black-${piece.type}-${index}`}
                                className="drop-shadow-[0_0_12px_rgba(236,72,153,0.45)]"
                              >
                                {CAPTURED_PIECE_SYMBOLS[piece.type][piece.color]}
                              </span>
                            ))
                          ) : (
                            <span className="text-xs text-white/40">Aucune</span>
                          )}
                        </div>
                      </div>
                    </div>

                    <div className="relative flex w-full justify-center">
                      {pendingAbility && (
                        <div className="absolute -top-9 left-1/2 z-20 -translate-x-1/2 rounded-full border border-fuchsia-400/40 bg-fuchsia-500/20 px-4 py-2 text-[0.6rem] font-semibold uppercase tracking-[0.35em] text-fuchsia-100 shadow-[0_0_25px_rgba(236,72,153,0.35)]">
                          Cliquez sur une case vide pour {pendingAbility.buttonLabel?.toLowerCase() ?? pendingAbility.label.toLowerCase()}
                        </div>
                      )}
                      <ChessBoard gameState={gameState} onSquareClick={handleSquareClick} onPieceClick={handlePieceClick} />
                    </div>

                    <div className="flex flex-col gap-4">
                      <div className="flex flex-wrap items-center justify-between gap-4">
                        <span className="text-[0.65rem] uppercase tracking-[0.35em] text-cyan-200/70">
                          Pièces capturées par {playerDisplayName}
                        </span>
                        <div className="flex flex-wrap items-center gap-1 text-2xl text-white">
                          {whiteCapturedPieces.length > 0 ? (
                            whiteCapturedPieces.map((piece, index) => (
                              <span
                                key={`captured-white-${piece.type}-${index}`}
                                className="drop-shadow-[0_0_12px_rgba(56,189,248,0.45)]"
                              >
                                {CAPTURED_PIECE_SYMBOLS[piece.type][piece.color]}
                              </span>
                            ))
                          ) : (
                            <span className="text-xs text-white/40">Aucune</span>
                          )}
                        </div>
                      </div>

                      <div className="flex flex-wrap items-center justify-between gap-4">
                        <div className="flex items-center gap-3">
                          <span className="h-3 w-3 rounded-full bg-gradient-to-r from-cyan-400 to-sky-500 shadow-[0_0_12px_rgba(56,189,248,0.6)]" />
                          <div>
                            <p className="text-[0.6rem] uppercase tracking-[0.4em] text-cyan-200/70">Joueur blanc</p>
                            <p className="text-lg font-semibold text-white">{playerDisplayName}</p>
                          </div>
                        </div>
                        <span className="rounded-full border border-white/20 bg-black/40 px-3 py-1 text-xs font-semibold uppercase tracking-[0.3em] text-white/70">
                          ELO {playerElo}
                        </span>
                      </div>
                    </div>
                  </div>
                  <div className="pointer-events-none absolute inset-x-6 bottom-4 h-20 rounded-full bg-gradient-to-b from-transparent via-cyan-400/10 to-cyan-400/30 blur-3xl sm:inset-x-12 sm:h-24" />
                </div>
              </div>

              {isDesktop && boardSummaryContent}
            </section>

            {isDesktop && (
              <aside className="space-y-6 lg:sticky lg:top-6">
                {coachSidebarContent}
              </aside>
            )}
          </main>
        </div>
      </div>
    </div>
  );
};

export default Play;<|MERGE_RESOLUTION|>--- conflicted
+++ resolved
@@ -359,17 +359,14 @@
         ? `Détonation dans ${ability.countdown} tour${ability.countdown > 1 ? 's' : ''}.`
         : 'Explosion au contact d\'un adversaire.';
 
-<<<<<<< HEAD
     const title = specialAbilityLabel ? `${specialAbilityLabel} déclenchée` : 'Attaque spéciale déclenchée';
     const description = specialAbilityLabel
       ? `La capacité « ${specialAbilityLabel} » issue de la règle ${specialAbility.ruleName} est activée.`
       : `La règle ${specialAbility.ruleName} propose une action spéciale.`;
-=======
       toast({
         title: `${ability.label} prête`,
         description: `${ability.description} ${countdownInfo}`,
       });
->>>>>>> de7f4743
 
       return ability;
     });
@@ -958,15 +955,12 @@
     const hasRule = (ruleId: string) => activeRuleIds.has(ruleId);
 
     const move = ChessEngine.createMove(state.board, selectedPiece, destination, state);
-<<<<<<< HEAD
     move.timestamp = new Date().toISOString();
     move.durationMs = typeof selectionDuration === 'number' ? selectionDuration : null;
     const events: string[] = [];
-=======
     const events: SoundEffect[] = [];
     let updatedSpecialAttacks = state.specialAttacks.map(attack => ({ ...attack }));
     let updatedVisualEffects = [...state.visualEffects];
->>>>>>> de7f4743
 
     let pendingTransformations = { ...state.pendingTransformations };
     if (hasRule('preset_vip_magnus_06') && pendingTransformations[state.currentPlayer] && selectedPiece.type === 'pawn') {
