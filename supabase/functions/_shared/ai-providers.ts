// supabase/functions/_shared/ai-providers.ts
// Unifier l'appel LLM avec options "forceJson"

export type AiProviderName = "openai" | "gemini" | "groq" | "lovable";

export class AiProviderHTTPError extends Error {
  readonly code = "ai_provider_http_error" as const;
  constructor(
    public readonly provider: AiProviderName,
    public readonly status: number,
    public readonly responseText: string,
  ) {
    const label = responseText.trim().slice(0, 200) || "<empty>";
    super(`[${provider}] HTTP ${status}: ${label}`);
    this.name = "AiProviderHTTPError";
  }
}

const PROVIDER_ENV_VARS: Record<AiProviderName, string> = {
  openai: "OPENAI_API_KEY",
  gemini: "GEMINI_API_KEY",
  groq: "GROQ_API_KEY",
  lovable: "LOVABLE_API_KEY",
};

export class MissingApiKeyError extends Error {
  readonly code = "missing_api_key" as const;
  constructor(
    public readonly provider: AiProviderName,
    public readonly envVar: string,
  ) {
    super(`[${provider}] Missing ${envVar} in environment`);
    this.name = "MissingApiKeyError";
  }
}

export type ChatMessage = {
  role: "system" | "user" | "assistant";
  content: string;
};
type Message = ChatMessage;

type InvokeArgs = {
  messages: Message[];
  temperature?: number;
  maxOutputTokens?: number;
  preferredModels?: Partial<Record<AiProviderName, string>>;
  forceJson?: boolean; // << NEW
};

type InvokeResult = { content: string };

const DEFAULT_MAX_TOKENS = 1200;

const FALLBACK_PROVIDERS: AiProviderName[] = ["openai", "gemini", "groq"];

function hasEnvVar(name: string): boolean {
  return (Deno.env.get(name) ?? "").trim().length > 0;
}

function providerFromEnv(): AiProviderName {
  const p = (Deno.env.get("AI_PROVIDER") || "").toLowerCase();
  if (p === "openai" || p === "gemini" || p === "groq") {
    return p;
  }

  const lovableKeyPresent = hasEnvVar(PROVIDER_ENV_VARS.lovable);

  if (p === "lovable" || !p) {
    if (lovableKeyPresent) {
      return "lovable";
    }
    const fallback = FALLBACK_PROVIDERS.find((provider) => hasEnvVar(PROVIDER_ENV_VARS[provider]));
    if (fallback) {
      return fallback;
    }
    throw new MissingApiKeyError("lovable", PROVIDER_ENV_VARS.lovable);
  }

  // défaut : lovable => routeur géré côté Lovable
  if (lovableKeyPresent) {
    return "lovable";
  }
  const fallback = FALLBACK_PROVIDERS.find((provider) => hasEnvVar(PROVIDER_ENV_VARS[provider]));
  if (fallback) {
    return fallback;
  }
  throw new MissingApiKeyError("lovable", PROVIDER_ENV_VARS.lovable);
}

export async function invokeChatCompletion(args: InvokeArgs): Promise<InvokeResult> {
  const provider = providerFromEnv();
  const model = args.preferredModels?.[provider];
  const forceJson = !!args.forceJson;

  const temperature = args.temperature ?? 0.6;
  const maxTokens = args.maxOutputTokens ?? DEFAULT_MAX_TOKENS;

  // Helpers
  const join = (ms: Message[]) => ms.map((m) => `${m.role.toUpperCase()}: ${m.content}`).join("\n\n");

  // Per-provider calls (pseudo-implémentations — branche selon tes SDKs réels)
  if (provider === "openai") {
    // JSON mode (responses as single JSON object)
    const body = {
      model: model ?? "gpt-4o",
      messages: args.messages,
      temperature,
      max_tokens: maxTokens,
      ...(forceJson ? { response_format: { type: "json_object" as const } } : {}),
    };
    const res = await fetch("https://api.openai.com/v1/chat/completions", {
      method: "POST",
      headers: {
        Authorization: `Bearer ${Deno.env.get("OPENAI_API_KEY") ?? ""}`,
        "Content-Type": "application/json",
      },
      body: JSON.stringify(body),
    });
    if (!res.ok) {
      const t = await res.text();
      throw new AiProviderHTTPError("openai", res.status, t);
    }
    const json = await res.json();
    return { content: json.choices?.[0]?.message?.content ?? "" };
  }

  if (provider === "gemini") {
    // Gemini JSON: utiliser "responseMimeType"
    const body = {
      contents: [
        ...args.messages.map((m) => ({
          role: m.role,
          parts: [{ text: m.content }],
        })),
      ],
      generationConfig: {
        temperature,
        maxOutputTokens: maxTokens,
        ...(forceJson ? { responseMimeType: "application/json" } : {}),
      },
      // Ajoute si utile: safetySettings…
    };
    const endpoint = `https://generativelanguage.googleapis.com/v1beta/models/${encodeURIComponent(model ?? "gemini-1.5-pro")}:generateContent?key=${Deno.env.get("GEMINI_API_KEY") ?? ""}`;
    const res = await fetch(endpoint, {
      method: "POST",
      headers: { "Content-Type": "application/json" },
      body: JSON.stringify(body),
    });
    if (!res.ok) {
      const t = await res.text();
      throw new AiProviderHTTPError("gemini", res.status, t);
    }
    const json = await res.json();
    const text = Array.isArray(json.candidates)
      ? (json.candidates?.[0]?.content?.parts?.map((part: { text?: string }) => part?.text ?? "").join("") ?? "")
      : "";
    return { content: text };
  }

  if (provider === "groq") {
    // Groq n'a pas de JSON-mode strict → prompt-guard
    const guarded = forceJson
      ? [
          {
            role: "system",
            content: `Tu dois répondre EXCLUSIVEMENT avec un JSON valide, sans markdown, sans texte additionnel.`,
          },
          ...args.messages,
        ]
      : args.messages;

    const body = {
<<<<<<< HEAD
      model: model ?? "llama-3.1-70b-versatile",
=======
      model: model ?? "llama-3.1-8b-instant",
>>>>>>> 91996694
      messages: guarded,
      temperature,
      max_tokens: maxTokens,
      // stop: ["```"], // optionnel
    };

    const res = await fetch("https://api.groq.com/openai/v1/chat/completions", {
      method: "POST",
      headers: {
        Authorization: `Bearer ${Deno.env.get("GROQ_API_KEY") ?? ""}`,
        "Content-Type": "application/json",
      },
      body: JSON.stringify(body),
    });
    if (!res.ok) {
      const t = await res.text();
      throw new AiProviderHTTPError("groq", res.status, t);
    }
    const json = await res.json();
    return { content: json.choices?.[0]?.message?.content ?? "" };
  }

  // lovable (routeur)
  {
    const apiKey = (Deno.env.get("LOVABLE_API_KEY") ?? "").trim();
    if (!apiKey) {
      throw new MissingApiKeyError("lovable", PROVIDER_ENV_VARS.lovable);
    }

    const guarded = forceJson
      ? [
          {
            role: "system",
            content: `Réponds UNIQUEMENT en JSON valide. Aucune prose, aucun code fence.`,
          },
          ...args.messages,
        ]
      : args.messages;

    const res = await fetch("https://ai.gateway.lovable.dev/v1/chat/completions", {
      method: "POST",
      headers: {
        Authorization: `Bearer ${apiKey}`,
        "Content-Type": "application/json",
      },
      body: JSON.stringify({
        model: model ?? "google/gemini-2.5-flash",
        messages: guarded,
        temperature,
        max_tokens: maxTokens,
      }),
    });
    if (!res.ok) {
      const t = await res.text();
      console.error(`[lovable] API error ${res.status}:`, t.slice(0, 500));
      throw new AiProviderHTTPError("lovable", res.status, t);
    }
    const json = await res.json();
    return { content: json.choices?.[0]?.message?.content ?? "" };
  }
}<|MERGE_RESOLUTION|>--- conflicted
+++ resolved
@@ -171,11 +171,7 @@
       : args.messages;
 
     const body = {
-<<<<<<< HEAD
-      model: model ?? "llama-3.1-70b-versatile",
-=======
       model: model ?? "llama-3.1-8b-instant",
->>>>>>> 91996694
       messages: guarded,
       temperature,
       max_tokens: maxTokens,
