--- conflicted
+++ resolved
@@ -4,7 +4,7 @@
 import { invokeChatCompletion, type ChatMessage } from "../_shared/ai-providers.ts";
 
 const historyEntrySchema = z.object({
-  role: z.enum(['assistant', 'user']),
+  role: z.enum(["assistant", "user"]),
   content: z.string().trim().min(1).max(4000),
 });
 
@@ -15,7 +15,7 @@
     .max(256)
     .optional()
     .default([]),
-  currentPlayer: z.enum(['white', 'black']),
+  currentPlayer: z.enum(["white", "black"]),
   turnNumber: z.coerce.number().int().min(0).max(1024),
   gameStatus: z.string().trim().min(1).max(64),
   activeRules: z
@@ -23,8 +23,8 @@
     .max(64)
     .optional()
     .default([]),
-  trigger: z.enum(['initial', 'auto', 'manual']),
-  userMessage: z.string().trim().max(1000).optional().default(''),
+  trigger: z.enum(["initial", "auto", "manual"]),
+  userMessage: z.string().trim().max(1000).optional().default(""),
   history: z.array(historyEntrySchema).max(12).optional(),
 });
 
@@ -35,7 +35,8 @@
 const json = (req: Request, body: unknown, init: ResponseInit = {}) =>
   jsonResponse(req, body, init, corsOptions);
 
-const clamp = (value: number, min: number, max: number) => Math.min(max, Math.max(min, value));
+const clamp = (value: number, min: number, max: number) =>
+  Math.min(max, Math.max(min, value));
 
 const pieceValues: Record<string, number> = {
   p: 100,
@@ -47,13 +48,13 @@
 };
 
 const parseBoard = (board: string) => {
-  const ranks = board.split("/").map(rank => rank.trim());
+  const ranks = board.split("/").map((rank) => rank.trim());
   const whitePieces: string[] = [];
   const blackPieces: string[] = [];
 
-  ranks.forEach(rank => {
+  ranks.forEach((rank) => {
     for (const symbol of rank) {
-      if (symbol === '.' || symbol === ' ') continue;
+      if (symbol === "." || symbol === " ") continue;
       const lower = symbol.toLowerCase();
       if (symbol === symbol.toUpperCase()) {
         whitePieces.push(lower);
@@ -68,178 +69,63 @@
 
 const computeMaterialDelta = (board: string) => {
   const { whitePieces, blackPieces } = parseBoard(board);
-  const whiteScore = whitePieces.reduce((acc, piece) => acc + (pieceValues[piece] ?? 0), 0);
-  const blackScore = blackPieces.reduce((acc, piece) => acc + (pieceValues[piece] ?? 0), 0);
+  const whiteScore = whitePieces.reduce(
+    (acc, piece) => acc + (pieceValues[piece] ?? 0),
+    0,
+  );
+  const blackScore = blackPieces.reduce(
+    (acc, piece) => acc + (pieceValues[piece] ?? 0),
+    0,
+  );
   return whiteScore - blackScore;
 };
 
 const buildFallbackMessage = (payload: RequestPayload, reason: string) => {
   const materialDelta = computeMaterialDelta(payload.board);
   const centipawns = clamp(materialDelta, -2000, 2000);
-  const perspective = payload.currentPlayer === 'white' ? centipawns : -centipawns;
+  const perspective = payload.currentPlayer === "white"
+    ? centipawns
+    : -centipawns;
   const pawns = Math.round((centipawns / 100) * 10) / 10;
-  const advantageLabel = pawns === 0 ? 'égalité' : `${pawns > 0 ? '+' : ''}${pawns.toFixed(1)}`;
-  const turnPhase = payload.turnNumber <= 12 ? 'ouverture' : payload.turnNumber <= 28 ? 'milieu de jeu' : 'finale';
-  const lastMove = payload.moveHistory[payload.moveHistory.length - 1] ?? 'aucun coup joué pour le moment';
-  const playerLabel = payload.currentPlayer === 'white' ? 'les blancs' : 'les noirs';
+  const advantageLabel = pawns === 0
+    ? "égalité"
+    : `${pawns > 0 ? "+" : ""}${pawns.toFixed(1)}`;
+  const turnPhase = payload.turnNumber <= 12
+    ? "ouverture"
+    : payload.turnNumber <= 28
+    ? "milieu de jeu"
+    : "finale";
+  const lastMove = payload.moveHistory[payload.moveHistory.length - 1] ??
+    "aucun coup joué pour le moment";
+  const playerLabel = payload.currentPlayer === "white" ? "les blancs" : "les noirs";
 
   const positivePlan = [
-    'Activez vos pièces lourdes sur les colonnes ouvertes.',
-    'Cherchez à fixer une faiblesse dans le camp adverse avant de lancer une attaque.',
-    'Profitez de votre activité pour améliorer la sécurité du roi.',
+    "Activez vos pièces lourdes sur les colonnes ouvertes.",
+    "Cherchez à fixer une faiblesse dans le camp adverse avant de lancer une attaque.",
+    "Profitez de votre activité pour améliorer la sécurité du roi.",
   ];
 
   const defensivePlan = [
-    'Neutralisez les menaces immédiates avant d’envisager une contre-attaque.',
-    'Simplifiez la position pour réduire la pression sur votre roi.',
-    'Travaillez à coordonner vos pièces mineures autour du centre.',
+    "Neutralisez les menaces immédiates avant d’envisager une contre-attaque.",
+    "Simplifiez la position pour réduire la pression sur votre roi.",
+    "Travaillez à coordonner vos pièces mineures autour du centre.",
   ];
 
-  const selectedPlans = perspective >= 0 ? positivePlan.slice(0, 2) : defensivePlan.slice(0, 2);
-  const phaseMessage = turnPhase === 'ouverture'
-    ? 'Continuez à mobiliser vos pièces mineures et sécurisez votre roi.'
-    : turnPhase === 'milieu de jeu'
-      ? 'Cherchez le bon moment pour lancer une attaque ou consolider vos points d’appui.'
-      : 'Activez votre roi et créez un pion passé si l’opportunité se présente.';
+  const selectedPlans = perspective >= 0
+    ? positivePlan.slice(0, 2)
+    : defensivePlan.slice(0, 2);
+  const phaseMessage = turnPhase === "ouverture"
+    ? "Continuez à mobiliser vos pièces mineures et sécurisez votre roi."
+    : turnPhase === "milieu de jeu"
+    ? "Cherchez le bon moment pour lancer une attaque ou consolider vos points d’appui."
+    : "Activez votre roi et créez un pion passé si l’opportunité se présente.";
 
   return `Analyse heuristique locale (${reason}).\n` +
     `Dernier coup observé : ${lastMove}.\n` +
     `Évaluation matérielle : ${advantageLabel} pour ${playerLabel}.\n` +
     `Phase estimée : ${turnPhase}. ${phaseMessage}\n` +
-    `Plans suggérés : ${selectedPlans.join(' | ')}\n` +
-    `N'hésitez pas à me demander un plan précis ou une clarification. Je reste à votre disposition !`;
-};
-
-type ChatMessage = {
-  role: "system" | "user" | "assistant";
-  content: string;
-};
-
-const toOpenAIMessages = (messages: ChatMessage[]) =>
-  messages.map(message => ({ role: message.role, content: message.content }));
-
-const callLovable = async (apiKey: string, messages: ChatMessage[], temperature: number) => {
-  const response = await fetch("https://ai.gateway.lovable.dev/v1/chat/completions", {
-    method: "POST",
-    headers: {
-      "Authorization": `Bearer ${apiKey}`,
-      "Content-Type": "application/json",
-    },
-    body: JSON.stringify({
-      model: "google/gemini-2.5-flash",
-      messages: toOpenAIMessages(messages),
-      temperature,
-    }),
-  });
-
-  if (!response.ok) {
-    const errorText = await response.text();
-    console.error("Lovable AI error:", response.status, errorText);
-    if (response.status === 429) {
-      const error = new Error("Lovable rate limit exceeded");
-      (error as { status?: number }).status = 429;
-      throw error;
-    }
-    throw new Error(`Lovable AI error: ${response.status}`);
-  }
-
-  const data = await response.json();
-  const content = data?.choices?.[0]?.message?.content;
-  if (typeof content !== "string" || content.trim().length === 0) {
-    throw new Error("Empty response from Lovable AI");
-  }
-  return content.trim();
-};
-
-const callGemini = async (apiKey: string, messages: ChatMessage[], temperature: number) => {
-  const systemMessage = messages.find(message => message.role === "system");
-  const conversation = messages
-    .filter(message => message.role !== "system")
-    .map(message => ({
-      role: message.role === "assistant" ? "model" : "user",
-      parts: [{ text: message.content }],
-    }));
-
-  const body: Record<string, unknown> = {
-    contents: conversation,
-    generationConfig: { temperature },
-  };
-
-  if (systemMessage) {
-    body.systemInstruction = {
-      role: "system",
-      parts: [{ text: systemMessage.content }],
-    };
-  }
-
-  const response = await fetch(
-    `https://generativelanguage.googleapis.com/v1beta/models/gemini-1.5-flash:generateContent?key=${apiKey}`,
-    {
-      method: "POST",
-      headers: { "Content-Type": "application/json" },
-      body: JSON.stringify(body),
-    },
-  );
-
-  if (!response.ok) {
-    const errorText = await response.text();
-    console.error("Gemini error:", response.status, errorText);
-    if (response.status === 429) {
-      const error = new Error("Gemini rate limit exceeded");
-      (error as { status?: number }).status = 429;
-      throw error;
-    }
-    throw new Error(`Gemini error: ${response.status}`);
-  }
-
-  const data = await response.json();
-  const candidates = Array.isArray(data?.candidates) ? data.candidates : [];
-  for (const candidate of candidates) {
-    const parts = candidate?.content?.parts;
-    if (Array.isArray(parts)) {
-      const text = parts
-        .map((part: { text?: unknown }) => (typeof part?.text === "string" ? part.text : ""))
-        .join("\n")
-        .trim();
-      if (text.length > 0) {
-        return text;
-      }
-    }
-  }
-  throw new Error("Empty response from Gemini");
-};
-
-const callGroq = async (apiKey: string, messages: ChatMessage[], temperature: number) => {
-  const response = await fetch("https://api.groq.com/openai/v1/chat/completions", {
-    method: "POST",
-    headers: {
-      "Authorization": `Bearer ${apiKey}`,
-      "Content-Type": "application/json",
-    },
-    body: JSON.stringify({
-      model: "llama-3.1-70b-versatile",
-      messages: toOpenAIMessages(messages),
-      temperature,
-    }),
-  });
-
-  if (!response.ok) {
-    const errorText = await response.text();
-    console.error("Groq error:", response.status, errorText);
-    if (response.status === 429) {
-      const error = new Error("Groq rate limit exceeded");
-      (error as { status?: number }).status = 429;
-      throw error;
-    }
-    throw new Error(`Groq error: ${response.status}`);
-  }
-
-  const data = await response.json();
-  const content = data?.choices?.[0]?.message?.content;
-  if (typeof content !== "string" || content.trim().length === 0) {
-    throw new Error("Empty response from Groq");
-  }
-  return content.trim();
+    `Plans suggérés : ${selectedPlans.join(" | ")}\n` +
+    `N’hésitez pas à me demander un plan précis ou une clarification. Je reste à votre disposition !`;
 };
 
 Deno.serve(async (req) => {
@@ -261,8 +147,8 @@
     const parsed = requestSchema.safeParse(rawBody);
 
     if (!parsed.success) {
-      const details = parsed.error.issues.map(issue => ({
-        path: issue.path.join('.') || 'root',
+      const details = parsed.error.issues.map((issue) => ({
+        path: issue.path.join(".") || "root",
         message: issue.message,
       }));
       return json(req, { error: "Invalid request payload", details }, { status: 400 });
@@ -270,19 +156,12 @@
 
     const payload = parsed.data;
 
-    if (payload.board.split('/').length !== 8) {
+    if (payload.board.split("/").length !== 8) {
       return json(req, { error: "Invalid board representation" }, { status: 400 });
     }
 
     const history = payload.history?.slice(-8) ?? [];
 
-<<<<<<< HEAD
-    const LOVABLE_API_KEY = Deno.env.get("LOVABLE_API_KEY");
-    const GEMINI_API_KEY = Deno.env.get("GEMINI_API_KEY");
-    const GROQ_API_KEY = Deno.env.get("GROQ_API_KEY");
-
-=======
->>>>>>> dd58b68c
     let assistantMessage: string | null = null;
     let lastError: string | null = null;
     try {
@@ -296,125 +175,49 @@
 
       const contextMessage = [
         `Représentation du plateau (du 8e rang vers le 1er) : ${payload.board}`,
-        `Coups joués : ${payload.moveHistory.length ? payload.moveHistory.join(', ') : 'aucun coup pour le moment'}`,
-        `Dernier coup : ${payload.moveHistory[payload.moveHistory.length - 1] ?? '—'}`,
+        `Coups joués : ${payload.moveHistory.length ? payload.moveHistory.join(", ") : "aucun coup pour le moment"}`,
+        `Dernier coup : ${payload.moveHistory[payload.moveHistory.length - 1] ?? "—"}`,
         `Camp au trait : ${payload.currentPlayer}`,
         `Tour numéro : ${payload.turnNumber}`,
         `Statut de la partie : ${payload.gameStatus}`,
-        `Règles spéciales actives : ${payload.activeRules.length ? payload.activeRules.join(' | ') : 'aucune'}`,
+        `Règles spéciales actives : ${payload.activeRules.length ? payload.activeRules.join(" | ") : "aucune"}`,
         `Type de mise à jour : ${payload.trigger}`,
-        `Message du joueur : ${payload.userMessage || 'analyse générale demandée'}`,
-      ].join('\n');
-
-      const historyMessages: ChatMessage[] = history.map(entry => ({
+        `Message du joueur : ${payload.userMessage || "analyse générale demandée"}`,
+      ].join("\n");
+
+      const historyMessages: ChatMessage[] = history.map((entry) => ({
         role: entry.role,
         content: entry.content.slice(0, 4000),
       }));
 
       const { content } = await invokeChatCompletion({
         messages: [
-          { role: 'system', content: systemPrompt },
+          { role: "system", content: systemPrompt },
           ...historyMessages,
-          { role: 'user', content: contextMessage },
+          { role: "user", content: contextMessage },
         ],
         temperature: 0.6,
       });
 
-<<<<<<< HEAD
-    const systemPrompt = `Tu es Coach CyberIA, un assistant d'échecs conversationnel francophone alimenté par Lovable.\n` +
-      `Tu discutes avec un joueur en direct. Pour chaque réponse :\n` +
-      `- Analyse la position actuelle et décris en une phrase le dernier coup ou la séquence récente.\n` +
-      `- Donne 2 à 3 idées de coups ou plans pertinents pour le camp au trait.\n` +
-      `- Identifie le nom de l'ouverture ou de la structure si possible, sinon indique qu'elle est atypique.\n` +
-      `- Réponds en français, avec un ton positif et motivant.\n` +
-      `- Termine par une question ou une invitation à poursuivre la conversation.`;
-
-    const contextMessage = [
-      `Représentation du plateau (du 8e rang vers le 1er) : ${payload.board}`,
-      `Coups joués : ${payload.moveHistory.length ? payload.moveHistory.join(', ') : 'aucun coup pour le moment'}`,
-      `Dernier coup : ${payload.moveHistory[payload.moveHistory.length - 1] ?? '—'}`,
-      `Camp au trait : ${payload.currentPlayer}`,
-      `Tour numéro : ${payload.turnNumber}`,
-      `Statut de la partie : ${payload.gameStatus}`,
-      `Règles spéciales actives : ${payload.activeRules.length ? payload.activeRules.join(' | ') : 'aucune'}`,
-      `Type de mise à jour : ${payload.trigger}`,
-      `Message du joueur : ${payload.userMessage || 'analyse générale demandée'}`,
-    ].join('\n');
-
-    const messages: ChatMessage[] = [
-      { role: "system", content: systemPrompt },
-      ...history.map(entry => ({
-        role: entry.role === "assistant" ? "assistant" : "user",
-        content: entry.content.slice(0, 4000),
-      })),
-      { role: "user", content: contextMessage },
-    ];
-
-    const providers: Array<{ name: string; exec: () => Promise<string> }> = [];
-
-    if (LOVABLE_API_KEY) {
-      providers.push({
-        name: "Lovable",
-        exec: () => callLovable(LOVABLE_API_KEY, messages, 0.6),
-      });
-    }
-
-    if (GEMINI_API_KEY) {
-      providers.push({
-        name: "Gemini",
-        exec: () => callGemini(GEMINI_API_KEY, messages, 0.6),
-      });
-    }
-
-    if (GROQ_API_KEY) {
-      providers.push({
-        name: "Groq",
-        exec: () => callGroq(GROQ_API_KEY, messages, 0.6),
-      });
-    }
-
-    if (providers.length === 0) {
-      lastError = "Aucune clé API AI disponible (Lovable/Gemini/Groq absentes)";
-    } else {
-      for (const provider of providers) {
-        try {
-          const content = await provider.exec();
-          if (content.trim().length > 0) {
-            assistantMessage = content.trim();
-            lastError = null;
-            break;
-          }
-          throw new Error("Empty response");
-        } catch (error) {
-          const message = error instanceof Error ? error.message : String(error);
-          const status = (error as { status?: number }).status;
-          console.error(`[chess-insights] ${provider.name} provider failed:`, message);
-          lastError = `${provider.name}: ${message}`;
-          if (status === 429) {
-            return json(req, { error: "Rate limit exceeded. Please try again later." }, { status: 429 });
-          }
-        }
-      }
-
-      if (!assistantMessage && !lastError) {
-        lastError = "Aucune réponse reçue des fournisseurs AI";
-      }
-=======
-      const cleaned = content.replace(/```json\n?/g, '').replace(/```\n?/g, '').trim();
+      const cleaned = content
+        .replace(/```json\n?/g, "")
+        .replace(/```\n?/g, "")
+        .trim();
 
       if (cleaned.length > 0) {
         assistantMessage = cleaned;
       } else {
-        throw new Error('Empty response from AI');
+        throw new Error("Empty response from AI");
       }
     } catch (error) {
       console.error("Error while fetching remote chat response:", error);
       lastError = error instanceof Error ? error.message : String(error);
->>>>>>> dd58b68c
     }
 
     if (!assistantMessage) {
-      const reason = lastError ? `analyse distante indisponible (${lastError})` : 'analyse distante indisponible';
+      const reason = lastError
+        ? `analyse distante indisponible (${lastError})`
+        : "analyse distante indisponible";
       assistantMessage = buildFallbackMessage(payload, reason);
     }
 
