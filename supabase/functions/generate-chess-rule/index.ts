--- conflicted
+++ resolved
@@ -7,13 +7,8 @@
 const GROQ_API_KEY = Deno.env.get("GROQ_API_KEY") ?? "";
 const MODEL_FALLBACKS = [
   // ordre de préférence (tous Groq, tous chat-completions)
-<<<<<<< HEAD
-  "llama-3.1-8b-instant",
-  "llama-3.1-70b-versatile",
-=======
   "llama-3.1-70b-versatile",
   "llama-3.1-8b-instant",
->>>>>>> 0e7eb839
 ];
 
 const DEFAULT_TIMEOUT_MS = Number(
